--- conflicted
+++ resolved
@@ -10,11 +10,7 @@
  * Copyright (c) 2004-2005 The Regents of the University of California.
  *                         All rights reserved.
  * Copyright (c) 2006      Sun Microsystems, Inc.  All rights reserved.
-<<<<<<< HEAD
-* $COPYRIGHT$
-=======
  * $COPYRIGHT$
->>>>>>> 640178c4
  * 
  * Additional copyrights may follow
  * 
@@ -62,16 +58,6 @@
 {
     char *procid;
     if (mca_btl_base_warn_component_unused) {
-<<<<<<< HEAD
-	/* print out no-nic warning if user told us to */
-	asprintf(&procid, "[%lu,%lu,%lu]", 
-		 ORTE_NAME_ARGS(orte_process_info.my_name));
-
-	opal_show_help("help-mpi-btl-base.txt", "btl:no-nics",
-		       true, procid, transport, orte_system_info.nodename,
-		       nic_name);
-	free(procid);
-=======
         /* print out no-nic warning if user told us to */
         asprintf(&procid, "[%lu,%lu,%lu]", 
                  ORTE_NAME_ARGS(orte_process_info.my_name));
@@ -80,7 +66,6 @@
                        true, procid, transport, orte_system_info.nodename,
                        nic_name);
         free(procid);
->>>>>>> 640178c4
     }
 }
 
