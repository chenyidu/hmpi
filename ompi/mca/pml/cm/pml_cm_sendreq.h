/*
 * Copyright (c) 2004-2005 The Trustees of Indiana University and Indiana
 *                         University Research and Technology
 *                         Corporation.  All rights reserved.
 * Copyright (c) 2004-2006 The University of Tennessee and The University
 *                         of Tennessee Research Foundation.  All rights
 *                         reserved.
 * Copyright (c) 2004-2005 High Performance Computing Center Stuttgart, 
 *                         University of Stuttgart.  All rights reserved.
 * Copyright (c) 2004-2006 The Regents of the University of California.
 *                         All rights reserved.
 * $COPYRIGHT$
 *
 * Additional copyrights may follow
 *
 * $HEADER$
 */

#ifndef PML_CM_SENDREQ_H
#define PML_CM_SENDREQ_H

#include "pml_cm_request.h"
#include "ompi/mca/pml/base/pml_base_sendreq.h"
#include "ompi/mca/pml/base/pml_base_bsend.h"
#include "ompi/mca/pml/pml.h"
#include "ompi/mca/mtl/mtl.h"

struct mca_pml_cm_send_request_t { 
    mca_pml_cm_request_t req_base;
    mca_pml_base_send_mode_t req_send_mode;
    struct ompi_communicator_t *req_comm; /**< communicator pointer */
    struct ompi_datatype_t *req_datatype; /**< pointer to data type */
};
typedef struct mca_pml_cm_send_request_t mca_pml_cm_send_request_t;
OMPI_DECLSPEC OBJ_CLASS_DECLARATION(mca_pml_cm_send_request_t);


struct mca_pml_cm_thin_send_request_t { 
    mca_pml_cm_send_request_t req_send;
    mca_mtl_request_t req_mtl;            /**< the mtl specific memory */
    
};
typedef struct mca_pml_cm_thin_send_request_t mca_pml_cm_thin_send_request_t;
OMPI_DECLSPEC OBJ_CLASS_DECLARATION(mca_pml_cm_thin_send_request_t);


struct mca_pml_cm_hvy_send_request_t {
    mca_pml_cm_send_request_t req_send;
    void *req_addr;                       /**< pointer to application buffer */
    size_t req_count;                     /**< count of user datatype elements */
    int32_t req_peer;                     /**< peer process - rank w/in this communicator */
    int32_t req_tag;                      /**< user defined tag */
    void *req_buff;                  /**< pointer to send buffer - may not be application buffer */
    bool req_blocking;
    mca_mtl_request_t req_mtl;            /**< the mtl specific memory */
};
typedef struct mca_pml_cm_hvy_send_request_t mca_pml_cm_hvy_send_request_t;
OMPI_DECLSPEC OBJ_CLASS_DECLARATION(mca_pml_cm_hvy_send_request_t);


#define MCA_PML_CM_THIN_SEND_REQUEST_ALLOC(sendreq, comm, dst,          \
                                           ompi_proc, rc)               \
{                                                                       \
    do{                                                                 \
        ompi_free_list_item_t* item;                                    \
        ompi_proc = ompi_comm_peer_lookup( comm, dst );                 \
                                                                        \
        if(NULL == ompi_proc) {                                         \
            rc = OMPI_ERR_OUT_OF_RESOURCE;                              \
            sendreq = NULL;                                             \
        } else {                                                        \
            rc = OMPI_SUCCESS;                                          \
        OMPI_FREE_LIST_WAIT(&ompi_pml_cm.cm_thin_send_requests,         \
                            item, rc);                                  \
        sendreq = (mca_pml_cm_thin_send_request_t*)item;                \
        }                                                               \
    }while(0);                                                          \
}


#define MCA_PML_CM_HVY_SEND_REQUEST_ALLOC(sendreq, comm, dst,           \
                                          ompi_proc, rc)                \
{                                                                       \
    ompi_free_list_item_t* item;                                        \
    ompi_proc = ompi_comm_peer_lookup( comm, dst );                     \
    if(NULL == ompi_proc) {                                             \
        rc = OMPI_ERR_OUT_OF_RESOURCE;                                  \
        sendreq = NULL;                                                 \
    } else {                                                            \
        rc = OMPI_SUCCESS;                                              \
        OMPI_FREE_LIST_WAIT(&ompi_pml_cm.cm_hvy_send_requests,          \
                            item, rc);                                  \
        sendreq = (mca_pml_cm_hvy_send_request_t*)item;                 \
    }                                                                   \
}


#define MCA_PML_CM_SEND_REQUEST_INIT_COMMON(req_send,                   \
                                            ompi_proc,                  \
                                            comm,                       \
                                            tag,                        \
                                            datatype,                   \
                                            sendmode,                   \
                                            buf,                        \
                                            count)                      \
{                                                                       \
    OBJ_RETAIN(comm);                                                   \
    OBJ_RETAIN(datatype);                                               \
    req_send->req_comm = comm;                                          \
    req_send->req_datatype = datatype;                                  \
    ompi_convertor_copy_and_prepare_for_send(                           \
                                             ompi_proc->proc_convertor, \
                                             datatype,                  \
                                             count,                     \
                                             buf,                       \
                                             0,                         \
                                             &req_send->req_base.req_convertor ); \
    req_send->req_base.req_ompi.req_status.MPI_SOURCE =                  \
        comm->c_my_rank;                                                \
    req_send->req_base.req_ompi.req_status.MPI_TAG = tag;                \
    req_send->req_base.req_ompi.req_status._count = count;               \
    req_send->req_send_mode = sendmode;                                  \
    req_send->req_base.req_free_called = false;                          \
}

#define MCA_PML_CM_HVY_SEND_REQUEST_INIT( sendreq,                      \
                                          ompi_proc,                    \
                                          comm,                         \
                                          tag,                          \
                                          dst,                          \
                                          datatype,                     \
                                          sendmode,                     \
                                          persistent,                   \
                                          blocking,                     \
                                          buf,                          \
                                          count)                        \
{                                                                       \
    do {                                                                \
        OMPI_REQUEST_INIT(&(sendreq->req_send.req_base.req_ompi),       \
                          persistent);                                  \
        sendreq->req_tag = tag;                                         \
        sendreq->req_peer = dst;                                        \
        sendreq->req_addr = buf;                                        \
        sendreq->req_count = count;                                     \
        MCA_PML_CM_SEND_REQUEST_INIT_COMMON(                            \
                                            (&sendreq->req_send),       \
                                            ompi_proc,                  \
                                            comm,                       \
                                            tag,                        \
                                            datatype,                   \
                                            sendmode,                   \
                                            buf,                        \
                                            count);                     \
        ompi_convertor_get_packed_size(                                 \
                                       &sendreq->req_send.req_base.req_convertor, \
                                       &sendreq->req_count  );          \
                                                                        \
                                                                        \
        sendreq->req_blocking = blocking;                               \
        sendreq->req_send.req_base.req_pml_complete =                   \
            (persistent ? true:false);                                  \
    }while(0);                                                          \
}



#define MCA_PML_CM_THIN_SEND_REQUEST_INIT( sendreq,                     \
                                           ompi_proc,                   \
                                           comm,                        \
                                           tag,                         \
                                           dst,                         \
                                           datatype,                    \
                                           sendmode,                    \
                                           buf,                         \
                                           count)                       \
{                                                                       \
    do {                                                                \
        OMPI_REQUEST_INIT(&(sendreq->req_send.req_base.req_ompi),       \
                          false);                                       \
        MCA_PML_CM_SEND_REQUEST_INIT_COMMON(                       \
                                            (&sendreq->req_send),       \
                                            ompi_proc,                  \
                                            comm,                       \
                                            tag,                        \
                                            datatype,                   \
                                            sendmode,                   \
                                            buf,                        \
                                            count);                     \
        sendreq->req_send.req_base.req_pml_complete = false;            \
    }while(0);                                                          \
}


#define MCA_PML_CM_SEND_REQUEST_START_SETUP(req_send)                   \
    do {                                                                \
                                                                        \
    req_send->req_base.req_pml_complete = false;                        \
    req_send->req_base.req_ompi.req_complete = false;                   \
    req_send->req_base.req_ompi.req_state =                             \
        OMPI_REQUEST_ACTIVE;                                            \
    req_send->req_base.req_ompi.req_status._cancelled = 0;              \
                                                                        \
} while (0)


#define MCA_PML_CM_THIN_SEND_REQUEST_START(sendreq,                     \
                                           comm,                        \
                                           tag,                         \
                                           dst,                         \
                                           sendmode,                    \
                                           blocking,                    \
                                           ret)                         \
do {                                                                    \
    MCA_PML_CM_SEND_REQUEST_START_SETUP((&sendreq->req_send));          \
    ret = OMPI_MTL_CALL(isend(ompi_mtl,                                 \
                              comm,                                     \
                              dst,                                      \
                              tag,                                      \
                              &sendreq->req_send.req_base.req_convertor, \
                              sendmode,                                 \
                              blocking,                                 \
                              &sendreq->req_mtl));                      \
 } while (0)

#define MCA_PML_CM_HVY_SEND_REQUEST_BSEND_ALLOC(sendreq, ret)           \
do {                                                                    \
    struct iovec iov;                                                   \
    unsigned int iov_count;                                             \
    size_t max_data;                                                    \
    int freeAfter;                                                      \
                                                                        \
    if(sendreq->req_count > 0) {                                        \
        sendreq->req_buff =                                             \
            mca_pml_base_bsend_request_alloc_buf(sendreq->req_count);   \
        if (NULL == sendreq->req_buff) {                                \
            ret = MPI_ERR_BUFFER;                                       \
        } else {                                                        \
<<<<<<< HEAD
            iov.iov_base = sendreq->req_buff;                           \
=======
            iov.iov_base = (IOVBASE_TYPE*)sendreq->req_buff;            \
>>>>>>> 640178c4
            max_data = iov.iov_len = sendreq->req_count;                \
            iov_count = 1;                                              \
            ompi_convertor_pack( &sendreq->req_send.req_base.req_convertor, \
                                 &iov,                                  \
                                 &iov_count,                            \
                                 &max_data, &freeAfter);                \
            ompi_convertor_prepare_for_send( &sendreq->req_send.req_base.req_convertor, MPI_PACKED, \
                                             max_data, sendreq->req_buff ); \
        }                                                               \
    }                                                                   \
 } while(0);
        

#define MCA_PML_CM_HVY_SEND_REQUEST_START(sendreq, ret)                 \
do {                                                                    \
    ret = OMPI_SUCCESS;                                                 \
    MCA_PML_CM_SEND_REQUEST_START_SETUP((&sendreq->req_send));          \
    if (sendreq->req_send.req_send_mode == MCA_PML_BASE_SEND_BUFFERED) {  \
        MCA_PML_CM_HVY_SEND_REQUEST_BSEND_ALLOC(sendreq, ret);          \
    }                                                                   \
    if (OMPI_SUCCESS == ret) {                                          \
        ret = OMPI_MTL_CALL(isend(ompi_mtl,                             \
                                  sendreq->req_send.req_comm,           \
                                  sendreq->req_peer,                    \
                                  sendreq->req_tag,                     \
                                  &sendreq->req_send.req_base.req_convertor, \
                                  sendreq->req_send.req_send_mode,      \
                                  sendreq->req_blocking,                \
                                  &sendreq->req_mtl));                  \
        if(OMPI_SUCCESS == ret &&                                       \
           sendreq->req_send.req_send_mode == MCA_PML_BASE_SEND_BUFFERED) { \
            MCA_PML_BASE_REQUEST_MPI_COMPLETE(&(sendreq->req_send.req_base.req_ompi)); \
        }                                                               \
    }                                                                   \
 } while (0)

/*
 * The PML has completed a send request. Note that this request
 * may have been orphaned by the user or have already completed
 * at the MPI level. 
 * This macro will never be called directly from the upper level, as it should
 * only be an internal call to the PML.
 */
#define MCA_PML_CM_HVY_SEND_REQUEST_PML_COMPLETE(sendreq)               \
do {                                                                    \
    assert( false == sendreq->req_send.req_base.req_pml_complete );     \
                                                                        \
    if (sendreq->req_send.req_send_mode == MCA_PML_BASE_SEND_BUFFERED && \
        sendreq->req_count > 0 ) {                                      \
        mca_pml_base_bsend_request_free(sendreq->req_buff);             \
    }                                                                   \
                                                                        \
    OPAL_THREAD_LOCK(&ompi_request_lock);                               \
    if( false == sendreq->req_send.req_base.req_ompi.req_complete ) {   \
        /* Should only be called for long messages (maybe synchronous) */ \
        MCA_PML_BASE_REQUEST_MPI_COMPLETE(&(sendreq->req_send.req_base.req_ompi)); \
    }                                                                   \
    sendreq->req_send.req_base.req_pml_complete = true;                 \
                                                                        \
    if( sendreq->req_send.req_base.req_free_called ) {                           \
        MCA_PML_CM_HVY_SEND_REQUEST_RETURN( sendreq );                  \
    } else {                                                            \
        if(sendreq->req_send.req_base.req_ompi.req_persistent) {                 \
            /* rewind convertor */                                      \
            size_t offset = 0;                                          \
            ompi_convertor_set_position(&sendreq->req_send.req_base.req_convertor, \
                                        &offset);                       \
        }                                                               \
    }                                                                   \
    OPAL_THREAD_UNLOCK(&ompi_request_lock);                             \
 } while (0)
    
    
/*
 * Release resources associated with a request
 */
#define MCA_PML_CM_HVY_SEND_REQUEST_RETURN(sendreq)                     \
    {                                                                   \
        /*  Let the base handle the reference counts */                 \
        OBJ_RELEASE(sendreq->req_send.req_datatype);                    \
        OBJ_RELEASE(sendreq->req_send.req_comm);                        \
        OMPI_REQUEST_FINI(&sendreq->req_send.req_base.req_ompi);        \
        ompi_convertor_cleanup( &(sendreq->req_send.req_base.req_convertor) ); \
        OMPI_FREE_LIST_RETURN(                                          \
                              &ompi_pml_cm.cm_hvy_send_requests,        \
                              (ompi_free_list_item_t*)sendreq);         \
    }

/*
 * The PML has completed a send request. Note that this request
 * may have been orphaned by the user or have already completed
 * at the MPI level. 
 * This macro will never be called directly from the upper level, as it should
 * only be an internal call to the PML.
 */
#define MCA_PML_CM_THIN_SEND_REQUEST_PML_COMPLETE(sendreq)              \
do {                                                                    \
    assert( false == sendreq->req_send.req_base.req_pml_complete );              \
                                                                        \
    OPAL_THREAD_LOCK(&ompi_request_lock);                               \
    if( false == sendreq->req_send.req_base.req_ompi.req_complete ) {   \
        /* Should only be called for long messages (maybe synchronous) */ \
        MCA_PML_BASE_REQUEST_MPI_COMPLETE(&(sendreq->req_send.req_base.req_ompi)); \
    }                                                                   \
    sendreq->req_send.req_base.req_pml_complete = true;                 \
                                                                        \
    if( sendreq->req_send.req_base.req_free_called ) {                  \
        MCA_PML_CM_THIN_SEND_REQUEST_RETURN( sendreq );                 \
    }                                                                   \
    OPAL_THREAD_UNLOCK(&ompi_request_lock);                             \
 } while (0)
    
    
/*
 * Release resources associated with a request
 */
#define MCA_PML_CM_THIN_SEND_REQUEST_RETURN(sendreq)                    \
    {                                                                   \
        /*  Let the base handle the reference counts */                 \
        OBJ_RELEASE(sendreq->req_send.req_datatype);                    \
        OBJ_RELEASE(sendreq->req_send.req_comm);                        \
        OMPI_REQUEST_FINI(&sendreq->req_send.req_base.req_ompi);        \
        ompi_convertor_cleanup( &(sendreq->req_send.req_base.req_convertor) ); \
        OMPI_FREE_LIST_RETURN(                                          \
                              &ompi_pml_cm.cm_thin_send_requests,       \
                              (ompi_free_list_item_t*)sendreq);         \
    }

#endif<|MERGE_RESOLUTION|>--- conflicted
+++ resolved
@@ -235,11 +235,7 @@
         if (NULL == sendreq->req_buff) {                                \
             ret = MPI_ERR_BUFFER;                                       \
         } else {                                                        \
-<<<<<<< HEAD
-            iov.iov_base = sendreq->req_buff;                           \
-=======
             iov.iov_base = (IOVBASE_TYPE*)sendreq->req_buff;            \
->>>>>>> 640178c4
             max_data = iov.iov_len = sendreq->req_count;                \
             iov_count = 1;                                              \
             ompi_convertor_pack( &sendreq->req_send.req_base.req_convertor, \
