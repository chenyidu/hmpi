/*
 * Copyright (c) 2004-2005 The Trustees of Indiana University and Indiana
 *                         University Research and Technology
 *                         Corporation.  All rights reserved.
 * Copyright (c) 2004-2006 The University of Tennessee and The University
 *                         of Tennessee Research Foundation.  All rights
 *                         reserved.
 * Copyright (c) 2004-2005 High Performance Computing Center Stuttgart, 
 *                         University of Stuttgart.  All rights reserved.
 * Copyright (c) 2004-2005 The Regents of the University of California.
 *                         All rights reserved.
 * $COPYRIGHT$
 * 
 * Additional copyrights may follow
 * 
 * $HEADER$
 */

#ifndef OMPI_MPI_H
#define OMPI_MPI_H

/* The comment below (and the ending partner) are for building fat
   distributions on platforms that support it.  Please do not remove */

/* @OMPI_BEGIN_CONFIGURE_SECTION@ */

#ifndef OMPI_CONFIG_H

/* Only include these if OMPI_CONFIG_H isn't defined (meaning if
   ompi_config.h hasn't already been included).  Otherwise, we'll
   duplicate all those symbols.  OMPI coding standards say that
   ompi_config.h must be included before all other files, so this
   should be good enough */

/* Whether we have FORTRAN INTEGER*1 or not */
#undef OMPI_HAVE_FORTRAN_INTEGER1

/* Whether we have FORTRAN INTEGER*16 or not */
#undef OMPI_HAVE_FORTRAN_INTEGER16

/* Whether we have FORTRAN INTEGER*2 or not */
#undef OMPI_HAVE_FORTRAN_INTEGER2

/* Whether we have FORTRAN INTEGER*4 or not */
#undef OMPI_HAVE_FORTRAN_INTEGER4

/* Whether we have FORTRAN INTEGER*8 or not */
#undef OMPI_HAVE_FORTRAN_INTEGER8

/* Whether we have FORTRAN REAL*16 or not */
#undef OMPI_HAVE_FORTRAN_REAL16

/* Whether we have FORTRAN REAL*4 or not */
#undef OMPI_HAVE_FORTRAN_REAL4

/* Whether we have FORTRAN REAL*8 or not */
#undef OMPI_HAVE_FORTRAN_REAL8

/* Define to 1 if you have the <sys/time.h> header file. */
#undef HAVE_SYS_TIME_H

/* Define to 1 if the system has the type `long long'. */
#undef HAVE_LONG_LONG

/* The size of a `bool', as computed by sizeof. */
#undef SIZEOF_BOOL

/* The size of a `int', as computed by sizeof. */
#undef SIZEOF_INT

/* Type of MPI_Offset -- has to be defined here and typedef'ed later because mpi.h does not get AC SUBST's */
#undef OMPI_MPI_OFFSET_TYPE

/* Whether we want MPI cxx support or not */
#undef OMPI_WANT_CXX_BINDINGS

<<<<<<< HEAD
=======
/* do we want to try to work around C++ bindings SEEK_* issue? */
#undef OMPI_WANT_MPI_CXX_SEEK

>>>>>>> 640178c4
/* Whether a const_cast on a 2-d array will work with the C++ compiler */
#undef OMPI_CXX_SUPPORTS_2D_CONST_CAST

/* Whether we want the MPI f77 bindings or not */
#undef OMPI_WANT_F77_BINDINGS

/* Whether we want the MPI f90 bindings or not */
#undef OMPI_WANT_F90_BINDINGS

/* Whether or not we have compiled with C++ exceptions support */
#undef OMPI_HAVE_CXX_EXCEPTION_SUPPORT

/* MPI datatype corresponding to MPI_Offset */
#undef OMPI_OFFSET_DATATYPE

/* A  type that allows us to have sentinel type values that are still
   valid */
#undef ompi_fortran_bogus_type_t

/* C type corresponding to FORTRAN INTEGER */
#undef ompi_fortran_integer_t

#ifndef OMPI_DECLSPEC
#if defined(WIN32) || defined(_WIN32)
#define OMPI_DECLSPEC __declspec(dllimport)
#else
#define OMPI_DECLSPEC
#endif
#endif

#ifndef MPI_Fint
/* MPI_Fint is the same as ompi_fortran_INTEGER_t */
#define MPI_Fint ompi_fortran_integer_t
#endif

#endif

/* @OMPI_END_CONFIGURE_SECTION@ */

#ifndef OMPI_BUILDING
#define OMPI_BUILDING 0
#endif


/*
 * Just in case you need it.  :-)
 */
#define OPEN_MPI 1

/*
 * MPI version
 */
#define MPI_VERSION 2
#define MPI_SUBVERSION 0

/*
 * To accomodate programs written for MPI implementations that use a
 * straight ROMIO import
 */
#if !OMPI_BUILDING
#define MPIO_Request MPI_Request
#define MPIO_Test MPI_Test
#define MPIO_Wait MPI_Wait
#endif

#if defined(c_plusplus) || defined(__cplusplus)
extern "C" {
#endif
/*
 * Typedefs
 */
#include <stddef.h>
typedef ptrdiff_t MPI_Aint;
typedef OMPI_MPI_OFFSET_TYPE MPI_Offset;
typedef struct ompi_communicator_t *MPI_Comm;
typedef struct ompi_datatype_t *MPI_Datatype;
typedef struct ompi_errhandler_t *MPI_Errhandler;
typedef struct ompi_file_t *MPI_File;
typedef struct ompi_group_t *MPI_Group;
typedef struct ompi_info_t *MPI_Info;
typedef struct ompi_op_t *MPI_Op;
typedef struct ompi_request_t *MPI_Request;
typedef struct ompi_status_public_t MPI_Status;
typedef struct ompi_win_t *MPI_Win;

/*
 * MPI_Status
 */
struct ompi_status_public_t { 
  int MPI_SOURCE;
  int MPI_TAG;
  int MPI_ERROR;
  int _count;
  int _cancelled;
};
typedef struct ompi_status_public_t ompi_status_public_t;

/*
 * User typedefs
 */
typedef int (MPI_Copy_function)(MPI_Comm, int, void *,
                                void *, void *, int *);
typedef int (MPI_Delete_function)(MPI_Comm, int, void *, void *);
typedef int (MPI_Datarep_extent_function)(MPI_Datatype, MPI_Aint *, void *);
typedef int (MPI_Datarep_conversion_function)(void *, MPI_Datatype, 
                                              int, void *, MPI_Offset, void *);
typedef void (MPI_Comm_errhandler_fn)(MPI_Comm *, int *, ...);
typedef void (MPI_File_errhandler_fn)(MPI_File *, int *, ...);
typedef void (MPI_Win_errhandler_fn)(MPI_Win *, int *, ...);
typedef void (MPI_Handler_function)(MPI_Comm *, int *, ...);
typedef void (MPI_User_function)(void *, void *, int *, MPI_Datatype *);
typedef int (MPI_Comm_copy_attr_function)(MPI_Comm, int, void *,
                                            void *, void *, int *);
typedef int (MPI_Comm_delete_attr_function)(MPI_Comm, int, void *, void *);
typedef int (MPI_Type_copy_attr_function)(MPI_Datatype, int, void *,
                                            void *, void *, int *);
typedef int (MPI_Type_delete_attr_function)(MPI_Datatype, int,
                                              void *, void *);
typedef int (MPI_Win_copy_attr_function)(MPI_Win, int, void *,
                                           void *, void *, int *);
typedef int (MPI_Win_delete_attr_function)(MPI_Win, int, void *, void *);
typedef int (MPI_Grequest_query_function)(void *, MPI_Status *);
typedef int (MPI_Grequest_free_function)(void *);
typedef int (MPI_Grequest_cancel_function)(void *, int); 

/*
 * Miscellaneous constants
 */
#define MPI_ANY_SOURCE         -1      /* match any source rank */
#define MPI_PROC_NULL          -2      /* rank of null process */
#define MPI_ROOT               -4
#define MPI_ANY_TAG            -1      /* match any message tag */
#define MPI_MAX_PROCESSOR_NAME 256     /* max proc. name length */
#define MPI_MAX_ERROR_STRING   256     /* max error message length */
#define MPI_MAX_OBJECT_NAME    64      /* max object name length */
#define MPI_UNDEFINED          -32766  /* undefined stuff */
#define MPI_CART               1       /* cartesian topology */
#define MPI_GRAPH              2       /* graph topology */
#define MPI_KEYVAL_INVALID     -1      /* invalid key value */

/*
 * More constants
 */
#define MPI_BOTTOM               ((void *) 0)    /* base reference address */
#define MPI_IN_PLACE             ((void *) 1)    /* in place buffer */
#define MPI_BSEND_OVERHEAD       128     /* size of bsend header + ptr */
#define MPI_MAX_INFO_KEY         36      /* max info key length */
#define MPI_MAX_INFO_VAL         256     /* max info value length */
#define MPI_ARGV_NULL            ((char **) 0)   /* NULL argument vector */
#define MPI_ARGVS_NULL           ((char ***) 0)  /* NULL argument vectors */
#define MPI_ERRCODES_IGNORE      ((void *) 0)    /* don't return error codes */
#define MPI_MAX_PORT_NAME        36      /* max port name length */
#define MPI_MAX_NAME_LEN         MPI_MAX_PORT_NAME /* max port name length */
#define MPI_ORDER_C              0       /* C row major order */
#define MPI_ORDER_FORTRAN        1       /* Fortran column major order */
#define MPI_DISTRIBUTE_BLOCK     0       /* block distribution */
#define MPI_DISTRIBUTE_CYCLIC    1       /* cyclic distribution */
#define MPI_DISTRIBUTE_NONE      2       /* not distributed */
#define MPI_DISTRIBUTE_DFLT_DARG (-1)    /* default distribution arg */

/*
 * Since these values are arbitrary to Open MPI, we might as well make
 * them the same as ROMIO for ease of mapping.  These values taken
 * from ROMIO's mpio.h file.
 */
#define MPI_MODE_CREATE              1  /* ADIO_CREATE */ 
#define MPI_MODE_RDONLY              2  /* ADIO_RDONLY */
#define MPI_MODE_WRONLY              4  /* ADIO_WRONLY  */
#define MPI_MODE_RDWR                8  /* ADIO_RDWR  */
#define MPI_MODE_DELETE_ON_CLOSE    16  /* ADIO_DELETE_ON_CLOSE */
#define MPI_MODE_UNIQUE_OPEN        32  /* ADIO_UNIQUE_OPEN */
#define MPI_MODE_EXCL               64  /* ADIO_EXCL */
#define MPI_MODE_APPEND            128  /* ADIO_APPEND */
#define MPI_MODE_SEQUENTIAL        256  /* ADIO_SEQUENTIAL */

#define MPI_DISPLACEMENT_CURRENT   -54278278

#define MPI_SEEK_SET            600
#define MPI_SEEK_CUR            602
#define MPI_SEEK_END            604

#define MPI_MAX_DATAREP_STRING  128

/*
 * MPI-2 One-Sided Communications asserts
 */
#define MPI_MODE_NOCHECK             1
#define MPI_MODE_NOPRECEDE           2
#define MPI_MODE_NOPUT               4
#define MPI_MODE_NOSTORE             8
#define MPI_MODE_NOSUCCEED          16

#define MPI_LOCK_EXCLUSIVE           1
#define MPI_LOCK_SHARED              2


/*
 * Predefined attribute keyvals
 *
 * DO NOT CHANGE THE ORDER WITHOUT ALSO CHANGING THE ORDER IN
 * src/attribute/attribute_predefined.c and mpif.h.in.
 */
enum {
    /* MPI-1 */
    MPI_TAG_UB,
    MPI_HOST,
    MPI_IO,
    MPI_WTIME_IS_GLOBAL,

    /* MPI-2 */
    MPI_APPNUM,
    MPI_LASTUSEDCODE,
    MPI_UNIVERSE_SIZE,
    MPI_WIN_BASE,
    MPI_WIN_SIZE,
    MPI_WIN_DISP_UNIT,

    /* Even though these four are IMPI attributes, they need to be there
       for all MPI jobs */
    IMPI_CLIENT_SIZE,
    IMPI_CLIENT_COLOR,
    IMPI_HOST_SIZE,
    IMPI_HOST_COLOR
};

/*
 * Error classes and codes
 * Do not change the values of these without also modifying mpif.h.in.
 */
#define MPI_SUCCESS                   0  
#define MPI_ERR_BUFFER                1
#define MPI_ERR_COUNT                 2
#define MPI_ERR_TYPE                  3
#define MPI_ERR_TAG                   4
#define MPI_ERR_COMM                  5
#define MPI_ERR_RANK                  6
#define MPI_ERR_REQUEST               7
#define MPI_ERR_ROOT                  8
#define MPI_ERR_GROUP                 9
#define MPI_ERR_OP                    10
#define MPI_ERR_TOPOLOGY              11
#define MPI_ERR_DIMS                  12
#define MPI_ERR_ARG                   13
#define MPI_ERR_UNKNOWN               14
#define MPI_ERR_TRUNCATE              15
#define MPI_ERR_OTHER                 16
#define MPI_ERR_INTERN                17
#define MPI_ERR_IN_STATUS             18
#define MPI_ERR_PENDING               19
#define MPI_ERR_ACCESS                20
#define MPI_ERR_AMODE                 21
#define MPI_ERR_ASSERT                22
#define MPI_ERR_BAD_FILE              23
#define MPI_ERR_BASE                  24
#define MPI_ERR_CONVERSION            25
#define MPI_ERR_DISP                  26
#define MPI_ERR_DUP_DATAREP           27
#define MPI_ERR_FILE_EXISTS           28
#define MPI_ERR_FILE_IN_USE           29
#define MPI_ERR_FILE                  30
#define MPI_ERR_INFO_KEY              31
#define MPI_ERR_INFO_NOKEY            32
#define MPI_ERR_INFO_VALUE            33
#define MPI_ERR_INFO                  34
#define MPI_ERR_IO                    35
#define MPI_ERR_KEYVAL                36
#define MPI_ERR_LOCKTYPE              37
#define MPI_ERR_NAME                  38
#define MPI_ERR_NO_MEM                39
#define MPI_ERR_NOT_SAME              40
#define MPI_ERR_NO_SPACE              41
#define MPI_ERR_NO_SUCH_FILE          42
#define MPI_ERR_PORT                  43
#define MPI_ERR_QUOTA                 44
#define MPI_ERR_READ_ONLY             45
#define MPI_ERR_RMA_CONFLICT          46
#define MPI_ERR_RMA_SYNC              47
#define MPI_ERR_SERVICE               48
#define MPI_ERR_SIZE                  49
#define MPI_ERR_SPAWN                 50
#define MPI_ERR_UNSUPPORTED_DATAREP   51
#define MPI_ERR_UNSUPPORTED_OPERATION 52
#define MPI_ERR_WIN                   53
#define MPI_ERR_LASTCODE              54

#define MPI_ERR_SYSRESOURCE          -2


/*
 * Comparison results.  Don't change the order of these, the group
 * comparison functions rely on it.
 * Do not change the order of these without also modifying mpif.h.in.
 */
enum {
  MPI_IDENT,
  MPI_CONGRUENT,
  MPI_SIMILAR,
  MPI_UNEQUAL
};

/*
 * MPI_Init_thread constants
 * Do not change the order of these without also modifying mpif.h.in.
 */
enum {
  MPI_THREAD_SINGLE,
  MPI_THREAD_FUNNELED,
  MPI_THREAD_SERIALIZED,
  MPI_THREAD_MULTIPLE
};

/*
 * Datatype combiners.
 * Do not change the order of these without also modifying mpif.h.in.
 */
enum {
  MPI_COMBINER_NAMED,
  MPI_COMBINER_DUP,
  MPI_COMBINER_CONTIGUOUS,
  MPI_COMBINER_VECTOR,
  MPI_COMBINER_HVECTOR_INTEGER,
  MPI_COMBINER_HVECTOR,
  MPI_COMBINER_INDEXED,
  MPI_COMBINER_HINDEXED_INTEGER,
  MPI_COMBINER_HINDEXED,
  MPI_COMBINER_INDEXED_BLOCK,
  MPI_COMBINER_STRUCT_INTEGER,
  MPI_COMBINER_STRUCT,
  MPI_COMBINER_SUBARRAY,
  MPI_COMBINER_DARRAY,
  MPI_COMBINER_F90_REAL,
  MPI_COMBINER_F90_COMPLEX,
  MPI_COMBINER_F90_INTEGER,
  MPI_COMBINER_RESIZED
};

/*
 * NULL handles
 */
#define MPI_GROUP_NULL (&ompi_mpi_group_null)
#define MPI_COMM_NULL (&ompi_mpi_comm_null)
#define MPI_REQUEST_NULL (&ompi_request_null)
#define MPI_OP_NULL (&ompi_mpi_op_null)
#define MPI_ERRHANDLER_NULL (&ompi_mpi_errhandler_null)
#define MPI_INFO_NULL (&ompi_mpi_info_null)
#define MPI_WIN_NULL (&ompi_mpi_win_null)
#define MPI_FILE_NULL (&ompi_mpi_file_null)

#define MPI_STATUS_IGNORE ((MPI_Status *) 0)
#define MPI_STATUSES_IGNORE ((MPI_Status *) 0)

/* MPI-2 specifies that the name "MPI_TYPE_NULL_DELETE_FN" (and all
   related friends) must be accessible in C, C++, and Fortran. This is
   unworkable if the back-end Fortran compiler uses all caps for its
   linker symbol convention -- it results in two functions with
   different signatures that have the same name (i.e., both C and
   Fortran use the symbol MPI_TYPE_NULL_DELETE_FN).  So we have to
   #define the C names to be something else, so that they names are
   *accessed* through MPI_TYPE_NULL_DELETE_FN, but their actual symbol
   name is different.

   However, this file is included when the fortran wrapper functions
   are compiled in Open MPI, so we do *not* want these #defines in
   this case (i.e., we need the Fortran wrapper function to be
   compiled as MPI_TYPE_NULL_DELETE_FN).  So add some #if kinds of
   protection for this case. */

#if !defined(OMPI_COMPILING_F77_WRAPPERS)
#define MPI_NULL_DELETE_FN OMPI_C_MPI_NULL_DELETE_FN
#define MPI_NULL_COPY_FN OMPI_C_MPI_NULL_COPY_FN
#define MPI_DUP_FN OMPI_C_MPI_DUP_FN

#define MPI_TYPE_NULL_DELETE_FN OMPI_C_MPI_TYPE_NULL_DELETE_FN
#define MPI_TYPE_NULL_COPY_FN OMPI_C_MPI_TYPE_NULL_COPY_FN
#define MPI_TYPE_DUP_FN OMPI_C_MPI_TYPE_DUP_FN

#define MPI_COMM_NULL_DELETE_FN OMPI_C_MPI_COMM_NULL_DELETE_FN
#define MPI_COMM_NULL_COPY_FN OMPI_C_MPI_COMM_NULL_COPY_FN
#define MPI_COMM_DUP_FN OMPI_C_MPI_COMM_DUP_FN

#define MPI_WIN_NULL_DELETE_FN OMPI_C_MPI_WIN_NULL_DELETE_FN
#define MPI_WIN_NULL_COPY_FN OMPI_C_MPI_WIN_NULL_COPY_FN
#define MPI_WIN_DUP_FN OMPI_C_MPI_WIN_DUP_FN
#endif

OMPI_DECLSPEC int OMPI_C_MPI_TYPE_NULL_DELETE_FN( MPI_Datatype datatype, 
                                                  int type_keyval,
                                                  void* attribute_val_out, 
                                                  void* extra_state );
OMPI_DECLSPEC int OMPI_C_MPI_TYPE_NULL_COPY_FN( MPI_Datatype datatype, 
                                                int type_keyval, 
                                                void* extra_state,
                                                void* attribute_val_in, 
                                                void* attribute_val_out, 
                                                int* flag );
OMPI_DECLSPEC int OMPI_C_MPI_TYPE_DUP_FN( MPI_Datatype datatype, 
                                          int type_keyval, 
                                          void* extra_state, 
                                          void* attribute_val_in, 
                                          void* attribute_val_out, 
                                          int* flag );
OMPI_DECLSPEC int OMPI_C_MPI_COMM_NULL_DELETE_FN( MPI_Comm comm, 
                                                  int comm_keyval,
                                                  void* attribute_val_out, 
                                                  void* extra_state );
OMPI_DECLSPEC int OMPI_C_MPI_COMM_NULL_COPY_FN( MPI_Comm comm, 
                                                int comm_keyval, 
                                                void* extra_state, 
                                                void* attribute_val_in,
                                                void* attribute_val_out, 
                                                int* flag );
OMPI_DECLSPEC int OMPI_C_MPI_COMM_DUP_FN( MPI_Comm comm, int comm_keyval, 
                                          void* extra_state,
                                          void* attribute_val_in, 
                                          void* attribute_val_out,
                                          int* flag );
OMPI_DECLSPEC int OMPI_C_MPI_NULL_DELETE_FN( MPI_Comm comm, int comm_keyval,
                                             void* attribute_val_out, 
                                             void* extra_state );
OMPI_DECLSPEC int OMPI_C_MPI_NULL_COPY_FN( MPI_Comm comm, int comm_keyval, 
                                           void* extra_state,
                                           void* attribute_val_in, 
                                           void* attribute_val_out,
                                           int* flag );
OMPI_DECLSPEC int OMPI_C_MPI_DUP_FN( MPI_Comm comm, int comm_keyval, 
                                     void* extra_state,
                                     void* attribute_val_in, 
                                     void* attribute_val_out,
                                     int* flag );
OMPI_DECLSPEC int OMPI_C_MPI_WIN_NULL_DELETE_FN( MPI_Win window, 
                                                 int win_keyval,
                                                 void* attribute_val_out, 
                                                 void* extra_state );
OMPI_DECLSPEC int OMPI_C_MPI_WIN_NULL_COPY_FN( MPI_Win window, int win_keyval, 
                                               void* extra_state, 
                                               void* attribute_val_in,
                                               void* attribute_val_out, 
                                               int* flag );
OMPI_DECLSPEC int OMPI_C_MPI_WIN_DUP_FN( MPI_Win window, int win_keyval, 
                                         void* extra_state,
                                         void* attribute_val_in, 
                                         void* attribute_val_out,
                                         int* flag );


/*
 * External variables
 */
OMPI_DECLSPEC extern struct ompi_communicator_t ompi_mpi_comm_world;
OMPI_DECLSPEC extern struct ompi_communicator_t ompi_mpi_comm_self;
OMPI_DECLSPEC extern struct ompi_communicator_t ompi_mpi_comm_null;

OMPI_DECLSPEC extern struct ompi_group_t ompi_mpi_group_empty;
OMPI_DECLSPEC extern struct ompi_group_t ompi_mpi_group_null;

OMPI_DECLSPEC extern struct ompi_request_t ompi_request_null;

OMPI_DECLSPEC extern struct ompi_op_t ompi_mpi_op_null;
OMPI_DECLSPEC extern struct ompi_op_t ompi_mpi_op_max, ompi_mpi_op_min;
OMPI_DECLSPEC extern struct ompi_op_t ompi_mpi_op_sum, ompi_mpi_op_prod;
OMPI_DECLSPEC extern struct ompi_op_t ompi_mpi_op_land, ompi_mpi_op_band;
OMPI_DECLSPEC extern struct ompi_op_t ompi_mpi_op_lor, ompi_mpi_op_bor;
OMPI_DECLSPEC extern struct ompi_op_t ompi_mpi_op_lxor, ompi_mpi_op_bxor;
OMPI_DECLSPEC extern struct ompi_op_t ompi_mpi_op_maxloc, ompi_mpi_op_minloc;
OMPI_DECLSPEC extern struct ompi_op_t ompi_mpi_op_replace;

OMPI_DECLSPEC extern struct ompi_datatype_t ompi_mpi_char, ompi_mpi_byte;
OMPI_DECLSPEC extern struct ompi_datatype_t ompi_mpi_int, ompi_mpi_logic;
OMPI_DECLSPEC extern struct ompi_datatype_t ompi_mpi_short, ompi_mpi_long;
OMPI_DECLSPEC extern struct ompi_datatype_t ompi_mpi_float, ompi_mpi_double;
OMPI_DECLSPEC extern struct ompi_datatype_t ompi_mpi_long_double;
OMPI_DECLSPEC extern struct ompi_datatype_t ompi_mpi_cplex, ompi_mpi_packed;
OMPI_DECLSPEC extern struct ompi_datatype_t ompi_mpi_signed_char;
OMPI_DECLSPEC extern struct ompi_datatype_t ompi_mpi_unsigned_char;
OMPI_DECLSPEC extern struct ompi_datatype_t ompi_mpi_unsigned_short;
OMPI_DECLSPEC extern struct ompi_datatype_t ompi_mpi_unsigned, ompi_mpi_datatype_null;
OMPI_DECLSPEC extern struct ompi_datatype_t ompi_mpi_unsigned_long, ompi_mpi_ldblcplex;
OMPI_DECLSPEC extern struct ompi_datatype_t ompi_mpi_ub, ompi_mpi_lb;
OMPI_DECLSPEC extern struct ompi_datatype_t ompi_mpi_float_int, ompi_mpi_double_int;
OMPI_DECLSPEC extern struct ompi_datatype_t ompi_mpi_long_int, ompi_mpi_2int;
OMPI_DECLSPEC extern struct ompi_datatype_t ompi_mpi_short_int, ompi_mpi_dblcplex;
OMPI_DECLSPEC extern struct ompi_datatype_t ompi_mpi_integer, ompi_mpi_real;
OMPI_DECLSPEC extern struct ompi_datatype_t ompi_mpi_dblprec, ompi_mpi_character;
OMPI_DECLSPEC extern struct ompi_datatype_t ompi_mpi_2real, ompi_mpi_2dblprec;
OMPI_DECLSPEC extern struct ompi_datatype_t ompi_mpi_2integer, ompi_mpi_longdbl_int;
OMPI_DECLSPEC extern struct ompi_datatype_t ompi_mpi_wchar, ompi_mpi_long_long_int;
OMPI_DECLSPEC extern struct ompi_datatype_t ompi_mpi_unsigned_long_long;
OMPI_DECLSPEC extern struct ompi_datatype_t ompi_mpi_cxx_cplex, ompi_mpi_cxx_dblcplex;
OMPI_DECLSPEC extern struct ompi_datatype_t ompi_mpi_cxx_ldblcplex;
OMPI_DECLSPEC extern struct ompi_datatype_t ompi_mpi_cxx_bool;
OMPI_DECLSPEC extern struct ompi_datatype_t ompi_mpi_2cplex, ompi_mpi_2dblcplex;
/* other MPI2 datatypes */
#if OMPI_HAVE_FORTRAN_INTEGER1
OMPI_DECLSPEC extern struct ompi_datatype_t ompi_mpi_integer1;
#endif
#if OMPI_HAVE_FORTRAN_INTEGER2
OMPI_DECLSPEC extern struct ompi_datatype_t ompi_mpi_integer2;
#endif
#if OMPI_HAVE_FORTRAN_INTEGER4
OMPI_DECLSPEC extern struct ompi_datatype_t ompi_mpi_integer4;
#endif
#if OMPI_HAVE_FORTRAN_INTEGER8
OMPI_DECLSPEC extern struct ompi_datatype_t ompi_mpi_integer8;
#endif
#if OMPI_HAVE_FORTRAN_INTEGER16
OMPI_DECLSPEC extern struct ompi_datatype_t ompi_mpi_integer16;
#endif
#if OMPI_HAVE_FORTRAN_REAL4
OMPI_DECLSPEC extern struct ompi_datatype_t ompi_mpi_real4; 
#endif
#if OMPI_HAVE_FORTRAN_REAL8
OMPI_DECLSPEC extern struct ompi_datatype_t ompi_mpi_real8;
#endif
#if OMPI_HAVE_FORTRAN_REAL16
OMPI_DECLSPEC extern struct ompi_datatype_t ompi_mpi_real16;
#endif
#if OMPI_HAVE_FORTRAN_REAL4
OMPI_DECLSPEC extern struct ompi_datatype_t ompi_mpi_complex8;
#endif
#if OMPI_HAVE_FORTRAN_REAL8
OMPI_DECLSPEC extern struct ompi_datatype_t ompi_mpi_complex16;
#endif
#if OMPI_HAVE_FORTRAN_REAL16
OMPI_DECLSPEC extern struct ompi_datatype_t ompi_mpi_complex32;
#endif

OMPI_DECLSPEC extern struct ompi_errhandler_t ompi_mpi_errhandler_null;
OMPI_DECLSPEC extern struct ompi_errhandler_t ompi_mpi_errors_are_fatal;
OMPI_DECLSPEC extern struct ompi_errhandler_t ompi_mpi_errors_return;

OMPI_DECLSPEC extern struct ompi_win_t ompi_mpi_win_null;
OMPI_DECLSPEC extern struct ompi_file_t ompi_mpi_file_null;

OMPI_DECLSPEC extern struct ompi_info_t ompi_mpi_info_null;

OMPI_DECLSPEC extern MPI_Fint *MPI_F_STATUS_IGNORE;
OMPI_DECLSPEC extern MPI_Fint *MPI_F_STATUSES_IGNORE;

/*
 * MPI predefined handles
 */
#define MPI_COMM_WORLD (&ompi_mpi_comm_world)
#define MPI_COMM_SELF (&ompi_mpi_comm_self)

#define MPI_GROUP_EMPTY (&ompi_mpi_group_empty)

#define MPI_MAX (&ompi_mpi_op_max)
#define MPI_MIN (&ompi_mpi_op_min)
#define MPI_SUM (&ompi_mpi_op_sum)
#define MPI_PROD (&ompi_mpi_op_prod)
#define MPI_LAND (&ompi_mpi_op_land)
#define MPI_BAND (&ompi_mpi_op_band)
#define MPI_LOR (&ompi_mpi_op_lor)
#define MPI_BOR (&ompi_mpi_op_bor)
#define MPI_LXOR (&ompi_mpi_op_lxor)
#define MPI_BXOR (&ompi_mpi_op_bxor)
#define MPI_MAXLOC (&ompi_mpi_op_maxloc)
#define MPI_MINLOC (&ompi_mpi_op_minloc)
#define MPI_REPLACE (&ompi_mpi_op_replace)

/* C datatypes */
#define MPI_DATATYPE_NULL (&ompi_mpi_datatype_null)
#define MPI_BYTE (&ompi_mpi_byte)
#define MPI_PACKED (&ompi_mpi_packed)
#define MPI_CHAR (&ompi_mpi_char)
#define MPI_SHORT (&ompi_mpi_short)
#define MPI_INT (&ompi_mpi_int)
#define MPI_LONG (&ompi_mpi_long)
#define MPI_FLOAT (&ompi_mpi_float)
#define MPI_DOUBLE (&ompi_mpi_double)
#define MPI_LONG_DOUBLE (&ompi_mpi_long_double)
#define MPI_UNSIGNED_CHAR (&ompi_mpi_unsigned_char)
#define MPI_SIGNED_CHAR (&ompi_mpi_signed_char)
#define MPI_UNSIGNED_SHORT (&ompi_mpi_unsigned_short)
#define MPI_UNSIGNED_LONG (&ompi_mpi_unsigned_long)
#define MPI_UNSIGNED (&ompi_mpi_unsigned)
#define MPI_FLOAT_INT (&ompi_mpi_float_int)
#define MPI_DOUBLE_INT (&ompi_mpi_double_int)
#define MPI_LONG_DOUBLE_INT (&ompi_mpi_longdbl_int)
#define MPI_LONG_INT (&ompi_mpi_long_int)
#define MPI_SHORT_INT (&ompi_mpi_short_int)
#define MPI_2INT (&ompi_mpi_2int)
#define MPI_UB (&ompi_mpi_ub)
#define MPI_LB (&ompi_mpi_lb)
#define MPI_WCHAR (&ompi_mpi_wchar)
#if HAVE_LONG_LONG
#define MPI_LONG_LONG_INT (&ompi_mpi_long_long_int)
#define MPI_LONG_LONG (&ompi_mpi_long_long_int)
#define MPI_UNSIGNED_LONG_LONG (&ompi_mpi_unsigned_long_long)
#endif  /* HAVE_LONG_LONG */

/* Fortran datatype bindings */
#define MPI_CHARACTER (&ompi_mpi_character)
#define MPI_LOGICAL (&ompi_mpi_logic)
#define MPI_INTEGER (&ompi_mpi_integer)
#if OMPI_HAVE_FORTRAN_INTEGER1
#define MPI_INTEGER1 (&ompi_mpi_integer1)
#endif
#if OMPI_HAVE_FORTRAN_INTEGER2
#define MPI_INTEGER2 (&ompi_mpi_integer2)
#endif
#if OMPI_HAVE_FORTRAN_INTEGER4
#define MPI_INTEGER4 (&ompi_mpi_integer4)
#endif
#if OMPI_HAVE_FORTRAN_INTEGER8
#define MPI_INTEGER8 (&ompi_mpi_integer8)
#endif
#if OMPI_HAVE_FORTRAN_INTEGER16
#define MPI_INTEGER16 (&ompi_mpi_integer16)
#endif
#define MPI_REAL (&ompi_mpi_real)
#if OMPI_HAVE_FORTRAN_REAL4
#define MPI_REAL4 (&ompi_mpi_real4)
#endif
#if OMPI_HAVE_FORTRAN_REAL8
#define MPI_REAL8 (&ompi_mpi_real8)
#endif
#if OMPI_HAVE_FORTRAN_REAL16
#define MPI_REAL16 (&ompi_mpi_real16)
#endif
#define MPI_DOUBLE_PRECISION (&ompi_mpi_dblprec)
#define MPI_COMPLEX (&ompi_mpi_cplex)
#if OMPI_HAVE_FORTRAN_REAL4
#define MPI_COMPLEX8 (&ompi_mpi_complex8)
#endif
#if OMPI_HAVE_FORTRAN_REAL8
#define MPI_COMPLEX16 (&ompi_mpi_complex16)
#endif
#if OMPI_HAVE_FORTRAN_REAL16
#define MPI_COMPLEX32 (&ompi_mpi_complex32)
#endif
#define MPI_DOUBLE_COMPLEX (&ompi_mpi_dblcplex)
#define MPI_2REAL (&ompi_mpi_2real)
#define MPI_2DOUBLE_PRECISION (&ompi_mpi_2dblprec)
#define MPI_2INTEGER (&ompi_mpi_2integer)

#define MPI_ERRORS_ARE_FATAL (&ompi_mpi_errors_are_fatal)
#define MPI_ERRORS_RETURN (&ompi_mpi_errors_return)

/* Typeclass definition for MPI_Type_match_size */
#define MPI_TYPECLASS_INTEGER    1
#define MPI_TYPECLASS_REAL       2
#define MPI_TYPECLASS_COMPLEX    3

/*
 * For applications still using the old [non-standard] ROMIO conventions
 */
#define MPIO_Request MPI_Request
#define MPIO_Test MPI_Test
#define MPIO_Wait MPI_Wait


/*
 * MPI API
 */

OMPI_DECLSPEC  int MPI_Abort(MPI_Comm comm, int errorcode);
OMPI_DECLSPEC  int MPI_Accumulate(void *origin_addr, int origin_count, MPI_Datatype origin_datatype,
                                  int target_rank, MPI_Aint target_disp, int target_count,
                                  MPI_Datatype target_datatype, MPI_Op op, MPI_Win win); 
OMPI_DECLSPEC  int MPI_Add_error_class(int *errorclass);
OMPI_DECLSPEC  int MPI_Add_error_code(int errorclass, int *errorcode);
OMPI_DECLSPEC  int MPI_Add_error_string(int errorcode, char *string);
OMPI_DECLSPEC  int MPI_Address(void *location, MPI_Aint *address);
OMPI_DECLSPEC  int MPI_Allgather(void *sendbuf, int sendcount, MPI_Datatype sendtype, 
                                 void *recvbuf, int recvcount, 
                                 MPI_Datatype recvtype, MPI_Comm comm);
OMPI_DECLSPEC  int MPI_Allgatherv(void *sendbuf, int sendcount, MPI_Datatype sendtype, 
                                  void *recvbuf, int *recvcounts, 
                                  int *displs, MPI_Datatype recvtype, MPI_Comm comm);
OMPI_DECLSPEC  int MPI_Alloc_mem(MPI_Aint size, MPI_Info info, 
                                 void *baseptr);
OMPI_DECLSPEC  int MPI_Allreduce(void *sendbuf, void *recvbuf, int count, 
                                 MPI_Datatype datatype, MPI_Op op, MPI_Comm comm); 
OMPI_DECLSPEC  int MPI_Alltoall(void *sendbuf, int sendcount, MPI_Datatype sendtype, 
                                void *recvbuf, int recvcount, 
                                MPI_Datatype recvtype, MPI_Comm comm);
OMPI_DECLSPEC  int MPI_Alltoallv(void *sendbuf, int *sendcounts, int *sdispls, 
                                 MPI_Datatype sendtype, void *recvbuf, int *recvcounts,
                                 int *rdispls, MPI_Datatype recvtype, MPI_Comm comm);
OMPI_DECLSPEC  int MPI_Alltoallw(void *sendbuf, int *sendcounts, int *sdispls, MPI_Datatype *sendtypes, 
                                 void *recvbuf, int *recvcounts, int *rdispls, MPI_Datatype *recvtypes,
                                 MPI_Comm comm);
OMPI_DECLSPEC  int MPI_Attr_delete(MPI_Comm comm, int keyval);
OMPI_DECLSPEC  int MPI_Attr_get(MPI_Comm comm, int keyval, void *attribute_val, int *flag);
OMPI_DECLSPEC  int MPI_Attr_put(MPI_Comm comm, int keyval, void *attribute_val);
OMPI_DECLSPEC  int MPI_Barrier(MPI_Comm comm);
OMPI_DECLSPEC  int MPI_Bcast(void *buffer, int count, MPI_Datatype datatype, 
                             int root, MPI_Comm comm);
OMPI_DECLSPEC  int MPI_Bsend(void *buf, int count, MPI_Datatype datatype, 
                             int dest, int tag, MPI_Comm comm);
OMPI_DECLSPEC  int MPI_Bsend_init(void *buf, int count, MPI_Datatype datatype, 
                                  int dest, int tag, MPI_Comm comm, MPI_Request *request); 
OMPI_DECLSPEC  int MPI_Buffer_attach(void *buffer, int size);
OMPI_DECLSPEC  int MPI_Buffer_detach(void *buffer, int *size);
OMPI_DECLSPEC  int MPI_Cancel(MPI_Request *request);
OMPI_DECLSPEC  int MPI_Cart_coords(MPI_Comm comm, int rank, int maxdims, int *coords);
OMPI_DECLSPEC  int MPI_Cart_create(MPI_Comm old_comm, int ndims, int *dims, 
                                   int *periods, int reorder, MPI_Comm *comm_cart);
OMPI_DECLSPEC  int MPI_Cart_get(MPI_Comm comm, int maxdims, int *dims, 
                                int *periods, int *coords);
OMPI_DECLSPEC  int MPI_Cart_map(MPI_Comm comm, int ndims, int *dims, 
                                int *periods, int *newrank);
OMPI_DECLSPEC  int MPI_Cart_rank(MPI_Comm comm, int *coords, int *rank);
OMPI_DECLSPEC  int MPI_Cart_shift(MPI_Comm comm, int direction, int disp, 
                                  int *rank_source, int *rank_dest);
OMPI_DECLSPEC  int MPI_Cart_sub(MPI_Comm comm, int *remain_dims, MPI_Comm *new_comm);
OMPI_DECLSPEC  int MPI_Cartdim_get(MPI_Comm comm, int *ndims);
OMPI_DECLSPEC  int MPI_Close_port(char *port_name);
OMPI_DECLSPEC  int MPI_Comm_accept(char *port_name, MPI_Info info, int root, 
                                   MPI_Comm comm, MPI_Comm *newcomm);
OMPI_DECLSPEC  MPI_Fint MPI_Comm_c2f(MPI_Comm comm);
OMPI_DECLSPEC  int MPI_Comm_call_errhandler(MPI_Comm comm, int errorcode);
OMPI_DECLSPEC  int MPI_Comm_compare(MPI_Comm comm1, MPI_Comm comm2, int *result);
OMPI_DECLSPEC  int MPI_Comm_connect(char *port_name, MPI_Info info, int root, 
                                    MPI_Comm comm, MPI_Comm *newcomm);
OMPI_DECLSPEC  int MPI_Comm_create_errhandler(MPI_Comm_errhandler_fn *function, 
                                              MPI_Errhandler *errhandler);
OMPI_DECLSPEC  int MPI_Comm_create_keyval(MPI_Comm_copy_attr_function *comm_copy_attr_fn, 
                                          MPI_Comm_delete_attr_function *comm_delete_attr_fn, 
                                          int *comm_keyval, void *extra_state);
OMPI_DECLSPEC  int MPI_Comm_create(MPI_Comm comm, MPI_Group group, MPI_Comm *newcomm);
OMPI_DECLSPEC  int MPI_Comm_delete_attr(MPI_Comm comm, int comm_keyval);
OMPI_DECLSPEC  int MPI_Comm_disconnect(MPI_Comm *comm);
OMPI_DECLSPEC  int MPI_Comm_dup(MPI_Comm comm, MPI_Comm *newcomm);
OMPI_DECLSPEC  MPI_Comm MPI_Comm_f2c(MPI_Fint comm);
OMPI_DECLSPEC  int MPI_Comm_free_keyval(int *comm_keyval);
OMPI_DECLSPEC  int MPI_Comm_free(MPI_Comm *comm);
OMPI_DECLSPEC  int MPI_Comm_get_attr(MPI_Comm comm, int comm_keyval, 
                                     void *attribute_val, int *flag);
OMPI_DECLSPEC  int MPI_Comm_get_errhandler(MPI_Comm comm, MPI_Errhandler *erhandler);
OMPI_DECLSPEC  int MPI_Comm_get_name(MPI_Comm comm, char *comm_name, int *resultlen);
OMPI_DECLSPEC  int MPI_Comm_get_parent(MPI_Comm *parent);
OMPI_DECLSPEC  int MPI_Comm_group(MPI_Comm comm, MPI_Group *group);
OMPI_DECLSPEC  int MPI_Comm_join(int fd, MPI_Comm *intercomm);
OMPI_DECLSPEC  int MPI_Comm_rank(MPI_Comm comm, int *rank);
OMPI_DECLSPEC  int MPI_Comm_remote_group(MPI_Comm comm, MPI_Group *group);
OMPI_DECLSPEC  int MPI_Comm_remote_size(MPI_Comm comm, int *size);
OMPI_DECLSPEC  int MPI_Comm_set_attr(MPI_Comm comm, int comm_keyval, void *attribute_val);
OMPI_DECLSPEC  int MPI_Comm_set_errhandler(MPI_Comm comm, MPI_Errhandler errhandler);
OMPI_DECLSPEC  int MPI_Comm_set_name(MPI_Comm comm, char *comm_name);
OMPI_DECLSPEC  int MPI_Comm_size(MPI_Comm comm, int *size);
OMPI_DECLSPEC  int MPI_Comm_spawn(char *command, char **argv, int maxprocs, MPI_Info info, 
                                  int root, MPI_Comm comm, MPI_Comm *intercomm, 
                                  int *array_of_errcodes);
OMPI_DECLSPEC  int MPI_Comm_spawn_multiple(int count, char **array_of_commands, char ***array_of_argv, 
                                           int *array_of_maxprocs, MPI_Info *array_of_info, 
                                           int root, MPI_Comm comm, MPI_Comm *intercomm, 
                                           int *array_of_errcodes);
OMPI_DECLSPEC  int MPI_Comm_split(MPI_Comm comm, int color, int key, MPI_Comm *newcomm);
OMPI_DECLSPEC  int MPI_Comm_test_inter(MPI_Comm comm, int *flag);
OMPI_DECLSPEC  int MPI_Dims_create(int nnodes, int ndims, int *dims);
OMPI_DECLSPEC  MPI_Fint MPI_Errhandler_c2f(MPI_Errhandler errhandler);
OMPI_DECLSPEC  int MPI_Errhandler_create(MPI_Handler_function *function, 
                                         MPI_Errhandler *errhandler);
OMPI_DECLSPEC  MPI_Errhandler MPI_Errhandler_f2c(MPI_Fint errhandler);
OMPI_DECLSPEC  int MPI_Errhandler_free(MPI_Errhandler *errhandler);
OMPI_DECLSPEC  int MPI_Errhandler_get(MPI_Comm comm, MPI_Errhandler *errhandler);
OMPI_DECLSPEC  int MPI_Errhandler_set(MPI_Comm comm, MPI_Errhandler errhandler);
OMPI_DECLSPEC  int MPI_Error_class(int errorcode, int *errorclass);
OMPI_DECLSPEC  int MPI_Error_string(int errorcode, char *string, int *resultlen);
OMPI_DECLSPEC  int MPI_Exscan(void *sendbuf, void *recvbuf, int count, 
                              MPI_Datatype datatype, MPI_Op op, MPI_Comm comm);
OMPI_DECLSPEC  MPI_Fint MPI_File_c2f(MPI_File file);
OMPI_DECLSPEC  MPI_File MPI_File_f2c(MPI_Fint file);
OMPI_DECLSPEC  int MPI_File_call_errhandler(MPI_File fh, int errorcode);
OMPI_DECLSPEC  int MPI_File_create_errhandler(MPI_File_errhandler_fn *function,
                                              MPI_Errhandler *errhandler);
OMPI_DECLSPEC  int MPI_File_set_errhandler( MPI_File file, MPI_Errhandler errhandler);
OMPI_DECLSPEC  int MPI_File_get_errhandler( MPI_File file, MPI_Errhandler *errhandler);
OMPI_DECLSPEC  int MPI_File_open(MPI_Comm comm, char *filename, int amode,
                                 MPI_Info info, MPI_File *fh);
OMPI_DECLSPEC  int MPI_File_close(MPI_File *fh);
OMPI_DECLSPEC  int MPI_File_delete(char *filename, MPI_Info info);
OMPI_DECLSPEC  int MPI_File_set_size(MPI_File fh, MPI_Offset size);
OMPI_DECLSPEC  int MPI_File_preallocate(MPI_File fh, MPI_Offset size);
OMPI_DECLSPEC  int MPI_File_get_size(MPI_File fh, MPI_Offset *size);
OMPI_DECLSPEC  int MPI_File_get_group(MPI_File fh, MPI_Group *group);
OMPI_DECLSPEC  int MPI_File_get_amode(MPI_File fh, int *amode);
OMPI_DECLSPEC  int MPI_File_set_info(MPI_File fh, MPI_Info info);
OMPI_DECLSPEC  int MPI_File_get_info(MPI_File fh, MPI_Info *info_used);
OMPI_DECLSPEC  int MPI_File_set_view(MPI_File fh, MPI_Offset disp, MPI_Datatype etype,
                                     MPI_Datatype filetype, char *datarep, MPI_Info info);
OMPI_DECLSPEC  int MPI_File_get_view(MPI_File fh, MPI_Offset *disp,
                                     MPI_Datatype *etype, 
                                     MPI_Datatype *filetype, char *datarep);
OMPI_DECLSPEC  int MPI_File_read_at(MPI_File fh, MPI_Offset offset, void *buf,
                                    int count, MPI_Datatype datatype, MPI_Status *status);
OMPI_DECLSPEC  int MPI_File_read_at_all(MPI_File fh, MPI_Offset offset, void *buf,
                                        int count, MPI_Datatype datatype, MPI_Status *status);
OMPI_DECLSPEC  int MPI_File_write_at(MPI_File fh, MPI_Offset offset, void *buf,
                                     int count, MPI_Datatype datatype, MPI_Status *status);
OMPI_DECLSPEC  int MPI_File_write_at_all(MPI_File fh, MPI_Offset offset, void *buf,
                                         int count, MPI_Datatype datatype, MPI_Status *status);
OMPI_DECLSPEC  int MPI_File_iread_at(MPI_File fh, MPI_Offset offset, void *buf,
                                     int count, MPI_Datatype datatype, MPI_Request *request);
OMPI_DECLSPEC  int MPI_File_iwrite_at(MPI_File fh, MPI_Offset offset, void *buf,
                                      int count, MPI_Datatype datatype, MPI_Request *request);
OMPI_DECLSPEC  int MPI_File_read(MPI_File fh, void *buf, int count,
                                 MPI_Datatype datatype, MPI_Status *status);
OMPI_DECLSPEC  int MPI_File_read_all(MPI_File fh, void *buf, int count,
                                     MPI_Datatype datatype, MPI_Status *status);
OMPI_DECLSPEC  int MPI_File_write(MPI_File fh, void *buf, int count,
                                  MPI_Datatype datatype, MPI_Status *status);
OMPI_DECLSPEC  int MPI_File_write_all(MPI_File fh, void *buf, int count,
                                      MPI_Datatype datatype, MPI_Status *status);
OMPI_DECLSPEC  int MPI_File_iread(MPI_File fh, void *buf, int count,
                                  MPI_Datatype datatype, MPI_Request *request);
OMPI_DECLSPEC  int MPI_File_iwrite(MPI_File fh, void *buf, int count,
                                   MPI_Datatype datatype, MPI_Request *request);
OMPI_DECLSPEC  int MPI_File_seek(MPI_File fh, MPI_Offset offset, int whence);
OMPI_DECLSPEC  int MPI_File_get_position(MPI_File fh, MPI_Offset *offset);
OMPI_DECLSPEC  int MPI_File_get_byte_offset(MPI_File fh, MPI_Offset offset,
                                            MPI_Offset *disp);
OMPI_DECLSPEC  int MPI_File_read_shared(MPI_File fh, void *buf, int count,
                                        MPI_Datatype datatype, MPI_Status *status);
OMPI_DECLSPEC  int MPI_File_write_shared(MPI_File fh, void *buf, int count,
                                         MPI_Datatype datatype, MPI_Status *status);
OMPI_DECLSPEC  int MPI_File_iread_shared(MPI_File fh, void *buf, int count,
                                         MPI_Datatype datatype, MPI_Request *request);
OMPI_DECLSPEC  int MPI_File_iwrite_shared(MPI_File fh, void *buf, int count,
                                          MPI_Datatype datatype, MPI_Request *request);
OMPI_DECLSPEC  int MPI_File_read_ordered(MPI_File fh, void *buf, int count,
                                         MPI_Datatype datatype, MPI_Status *status);
OMPI_DECLSPEC  int MPI_File_write_ordered(MPI_File fh, void *buf, int count,
                                          MPI_Datatype datatype, MPI_Status *status);
OMPI_DECLSPEC  int MPI_File_seek_shared(MPI_File fh, MPI_Offset offset, int whence);
OMPI_DECLSPEC  int MPI_File_get_position_shared(MPI_File fh, MPI_Offset *offset);
OMPI_DECLSPEC  int MPI_File_read_at_all_begin(MPI_File fh, MPI_Offset offset, void *buf,
                                              int count, MPI_Datatype datatype);
OMPI_DECLSPEC  int MPI_File_read_at_all_end(MPI_File fh, void *buf, MPI_Status *status);
OMPI_DECLSPEC  int MPI_File_write_at_all_begin(MPI_File fh, MPI_Offset offset, void *buf,
                                               int count, MPI_Datatype datatype);
OMPI_DECLSPEC  int MPI_File_write_at_all_end(MPI_File fh, void *buf, MPI_Status *status);
OMPI_DECLSPEC  int MPI_File_read_all_begin(MPI_File fh, void *buf, int count,
                                           MPI_Datatype datatype);
OMPI_DECLSPEC  int MPI_File_read_all_end(MPI_File fh, void *buf, MPI_Status *status);
OMPI_DECLSPEC  int MPI_File_write_all_begin(MPI_File fh, void *buf, int count,
                                            MPI_Datatype datatype);
OMPI_DECLSPEC  int MPI_File_write_all_end(MPI_File fh, void *buf, MPI_Status *status);
OMPI_DECLSPEC  int MPI_File_read_ordered_begin(MPI_File fh, void *buf, int count,
                                               MPI_Datatype datatype);
OMPI_DECLSPEC  int MPI_File_read_ordered_end(MPI_File fh, void *buf, MPI_Status *status);
OMPI_DECLSPEC  int MPI_File_write_ordered_begin(MPI_File fh, void *buf, int count,
                                                MPI_Datatype datatype);
OMPI_DECLSPEC  int MPI_File_write_ordered_end(MPI_File fh, void *buf, MPI_Status *status);
OMPI_DECLSPEC  int MPI_File_get_type_extent(MPI_File fh, MPI_Datatype datatype,
                                            MPI_Aint *extent);
OMPI_DECLSPEC  int MPI_File_set_atomicity(MPI_File fh, int flag);
OMPI_DECLSPEC  int MPI_File_get_atomicity(MPI_File fh, int *flag);
OMPI_DECLSPEC  int MPI_File_sync(MPI_File fh);
/*
 * file functions end
 */
OMPI_DECLSPEC  int MPI_Finalize(void);
OMPI_DECLSPEC  int MPI_Finalized(int *flag);
OMPI_DECLSPEC  int MPI_Free_mem(void *base);
OMPI_DECLSPEC  int MPI_Gather(void *sendbuf, int sendcount, MPI_Datatype sendtype, 
                              void *recvbuf, int recvcount, MPI_Datatype recvtype, 
                              int root, MPI_Comm comm);
OMPI_DECLSPEC  int MPI_Gatherv(void *sendbuf, int sendcount, MPI_Datatype sendtype, 
                               void *recvbuf, int *recvcounts, int *displs, 
                               MPI_Datatype recvtype, int root, MPI_Comm comm);
OMPI_DECLSPEC  int MPI_Get_address(void *location, MPI_Aint *address);
OMPI_DECLSPEC  int MPI_Get_count(MPI_Status *status, MPI_Datatype datatype, int *count);
OMPI_DECLSPEC  int MPI_Get_elements(MPI_Status *status, MPI_Datatype datatype, int *count);
OMPI_DECLSPEC  int MPI_Get(void *origin_addr, int origin_count, 
                           MPI_Datatype origin_datatype, int target_rank, 
                           MPI_Aint target_disp, int target_count, 
                           MPI_Datatype target_datatype, MPI_Win win);
OMPI_DECLSPEC  int MPI_Get_processor_name(char *name, int *resultlen);
OMPI_DECLSPEC  int MPI_Get_version(int *version, int *subversion);
OMPI_DECLSPEC  int MPI_Graph_create(MPI_Comm comm_old, int nnodes, int *index, 
                                    int *edges, int reorder, MPI_Comm *comm_graph);
OMPI_DECLSPEC  int MPI_Graph_get(MPI_Comm comm, int maxindex, int maxedges, 
                                 int *index, int *edges);
OMPI_DECLSPEC  int MPI_Graph_map(MPI_Comm comm, int nnodes, int *index, int *edges, 
                                 int *newrank);
OMPI_DECLSPEC  int MPI_Graph_neighbors_count(MPI_Comm comm, int rank, int *nneighbors);
OMPI_DECLSPEC  int MPI_Graph_neighbors(MPI_Comm comm, int rank, int maxneighbors, 
                                       int *neighbors);
OMPI_DECLSPEC  int MPI_Graphdims_get(MPI_Comm comm, int *nnodes, int *nedges);
OMPI_DECLSPEC  int MPI_Grequest_complete(MPI_Request request);
OMPI_DECLSPEC  int MPI_Grequest_start(MPI_Grequest_query_function *query_fn,
                                      MPI_Grequest_free_function *free_fn,
                                      MPI_Grequest_cancel_function *cancel_fn,
                                      void *extra_state, MPI_Request *request);
OMPI_DECLSPEC  MPI_Fint MPI_Group_c2f(MPI_Group group);
OMPI_DECLSPEC  int MPI_Group_compare(MPI_Group group1, MPI_Group group2, int *result);
OMPI_DECLSPEC  int MPI_Group_difference(MPI_Group group1, MPI_Group group2, 
                                        MPI_Group *newgroup);
OMPI_DECLSPEC  int MPI_Group_excl(MPI_Group group, int n, int *ranks, 
                                  MPI_Group *newgroup);
OMPI_DECLSPEC  MPI_Group MPI_Group_f2c(MPI_Fint group);
OMPI_DECLSPEC  int MPI_Group_free(MPI_Group *group);
OMPI_DECLSPEC  int MPI_Group_incl(MPI_Group group, int n, int *ranks, 
                                  MPI_Group *newgroup);
OMPI_DECLSPEC  int MPI_Group_intersection(MPI_Group group1, MPI_Group group2, 
                                          MPI_Group *newgroup);
OMPI_DECLSPEC  int MPI_Group_range_excl(MPI_Group group, int n, int ranges[][3], 
                                        MPI_Group *newgroup);
OMPI_DECLSPEC  int MPI_Group_range_incl(MPI_Group group, int n, int ranges[][3], 
                                        MPI_Group *newgroup);
OMPI_DECLSPEC  int MPI_Group_rank(MPI_Group group, int *rank);
OMPI_DECLSPEC  int MPI_Group_size(MPI_Group group, int *size);
OMPI_DECLSPEC  int MPI_Group_translate_ranks(MPI_Group group1, int n, int *ranks1, 
                                             MPI_Group group2, int *ranks2);
OMPI_DECLSPEC  int MPI_Group_union(MPI_Group group1, MPI_Group group2, 
                                   MPI_Group *newgroup);
OMPI_DECLSPEC  int MPI_Ibsend(void *buf, int count, MPI_Datatype datatype, int dest, 
                              int tag, MPI_Comm comm, MPI_Request *request);
OMPI_DECLSPEC  MPI_Fint MPI_Info_c2f(MPI_Info info);
OMPI_DECLSPEC  int MPI_Info_create(MPI_Info *info);
OMPI_DECLSPEC  int MPI_Info_delete(MPI_Info info, char *key);
OMPI_DECLSPEC  int MPI_Info_dup(MPI_Info info, MPI_Info *newinfo);
OMPI_DECLSPEC  MPI_Info MPI_Info_f2c(MPI_Fint info);
OMPI_DECLSPEC  int MPI_Info_free(MPI_Info *info);
OMPI_DECLSPEC  int MPI_Info_get(MPI_Info info, char *key, int valuelen, 
                                char *value, int *flag);
OMPI_DECLSPEC  int MPI_Info_get_nkeys(MPI_Info info, int *nkeys);
OMPI_DECLSPEC  int MPI_Info_get_nthkey(MPI_Info info, int n, char *key);
OMPI_DECLSPEC  int MPI_Info_get_valuelen(MPI_Info info, char *key, int *valuelen, 
                                         int *flag);
OMPI_DECLSPEC  int MPI_Info_set(MPI_Info info, char *key, char *value);
OMPI_DECLSPEC  int MPI_Init(int *argc, char ***argv);
OMPI_DECLSPEC  int MPI_Initialized(int *flag);
OMPI_DECLSPEC  int MPI_Init_thread(int *argc, char ***argv, int required, 
                                   int *provided);
OMPI_DECLSPEC  int MPI_Intercomm_create(MPI_Comm local_comm, int local_leader, 
                                        MPI_Comm bridge_comm, int remote_leader, 
                                        int tag, MPI_Comm *newintercomm);
OMPI_DECLSPEC  int MPI_Intercomm_merge(MPI_Comm intercomm, int high, 
                                       MPI_Comm *newintercomm);
OMPI_DECLSPEC  int MPI_Iprobe(int source, int tag, MPI_Comm comm, int *flag, 
                              MPI_Status *status);
OMPI_DECLSPEC  int MPI_Irecv(void *buf, int count, MPI_Datatype datatype, int source, 
                             int tag, MPI_Comm comm, MPI_Request *request);
OMPI_DECLSPEC  int MPI_Irsend(void *buf, int count, MPI_Datatype datatype, int dest, 
                              int tag, MPI_Comm comm, MPI_Request *request);
OMPI_DECLSPEC  int MPI_Isend(void *buf, int count, MPI_Datatype datatype, int dest, 
                             int tag, MPI_Comm comm, MPI_Request *request);
OMPI_DECLSPEC  int MPI_Issend(void *buf, int count, MPI_Datatype datatype, int dest, 
                              int tag, MPI_Comm comm, MPI_Request *request);
OMPI_DECLSPEC  int MPI_Is_thread_main(int *flag);
OMPI_DECLSPEC  int MPI_Keyval_create(MPI_Copy_function *copy_fn, 
                                     MPI_Delete_function *delete_fn, 
                                     int *keyval, void *extra_state);
OMPI_DECLSPEC  int MPI_Keyval_free(int *keyval);
OMPI_DECLSPEC  int MPI_Lookup_name(char *service_name, MPI_Info info, char *port_name);
OMPI_DECLSPEC  MPI_Fint MPI_Op_c2f(MPI_Op op); 
OMPI_DECLSPEC  int MPI_Op_create(MPI_User_function *function, int commute, MPI_Op *op);
OMPI_DECLSPEC  int MPI_Open_port(MPI_Info info, char *port_name);
OMPI_DECLSPEC  MPI_Op MPI_Op_f2c(MPI_Fint op);
OMPI_DECLSPEC  int MPI_Op_free(MPI_Op *op);
OMPI_DECLSPEC  int MPI_Pack_external(char *datarep, void *inbuf, int incount,
                                     MPI_Datatype datatype, void *outbuf,
                                     MPI_Aint outsize, MPI_Aint *position);
OMPI_DECLSPEC  int MPI_Pack_external_size(char *datarep, int incount, 
                                          MPI_Datatype datatype, MPI_Aint *size);
OMPI_DECLSPEC  int MPI_Pack(void *inbuf, int incount, MPI_Datatype datatype, 
                            void *outbuf, int outsize, int *position, MPI_Comm comm);
OMPI_DECLSPEC  int MPI_Pack_size(int incount, MPI_Datatype datatype, MPI_Comm comm, 
                                 int *size);
OMPI_DECLSPEC  int MPI_Pcontrol(const int level, ...);
OMPI_DECLSPEC  int MPI_Probe(int source, int tag, MPI_Comm comm, MPI_Status *status);
OMPI_DECLSPEC  int MPI_Publish_name(char *service_name, MPI_Info info, 
                                    char *port_name);
OMPI_DECLSPEC  int MPI_Put(void *origin_addr, int origin_count, MPI_Datatype origin_datatype, 
                           int target_rank, MPI_Aint target_disp, int target_count, 
                           MPI_Datatype target_datatype, MPI_Win win);
OMPI_DECLSPEC  int MPI_Query_thread(int *provided);
OMPI_DECLSPEC  int MPI_Recv_init(void *buf, int count, MPI_Datatype datatype, int source,
                                 int tag, MPI_Comm comm, MPI_Request *request);
OMPI_DECLSPEC  int MPI_Recv(void *buf, int count, MPI_Datatype datatype, int source, 
                            int tag, MPI_Comm comm, MPI_Status *status);
OMPI_DECLSPEC  int MPI_Reduce(void *sendbuf, void *recvbuf, int count, 
                              MPI_Datatype datatype, MPI_Op op, int root, MPI_Comm comm);
OMPI_DECLSPEC  int MPI_Reduce_scatter(void *sendbuf, void *recvbuf, int *recvcounts, 
                                      MPI_Datatype datatype, MPI_Op op, MPI_Comm comm);
OMPI_DECLSPEC  int MPI_Register_datarep(char *datarep, 
                                        MPI_Datarep_conversion_function *read_conversion_fn,
                                        MPI_Datarep_conversion_function *write_conversion_fn,
                                        MPI_Datarep_extent_function *dtype_file_extent_fn,
                                        void *extra_state);
OMPI_DECLSPEC  MPI_Fint MPI_Request_c2f(MPI_Request request);
OMPI_DECLSPEC  MPI_Request MPI_Request_f2c(MPI_Fint request);
OMPI_DECLSPEC  int MPI_Request_free(MPI_Request *request);
OMPI_DECLSPEC  int MPI_Request_get_status(MPI_Request request, int *flag, 
                                          MPI_Status *status);
OMPI_DECLSPEC  int MPI_Rsend(void *ibuf, int count, MPI_Datatype datatype, int dest, 
                             int tag, MPI_Comm comm);
OMPI_DECLSPEC  int MPI_Rsend_init(void *buf, int count, MPI_Datatype datatype, 
                                  int dest, int tag, MPI_Comm comm, 
                                  MPI_Request *request);
OMPI_DECLSPEC  int MPI_Scan(void *sendbuf, void *recvbuf, int count, 
                            MPI_Datatype datatype, MPI_Op op, MPI_Comm comm);
OMPI_DECLSPEC  int MPI_Scatter(void *sendbuf, int sendcount, MPI_Datatype sendtype, 
                               void *recvbuf, int recvcount, MPI_Datatype recvtype, 
                               int root, MPI_Comm comm);
OMPI_DECLSPEC  int MPI_Scatterv(void *sendbuf, int *sendcounts, int *displs, 
                                MPI_Datatype sendtype, void *recvbuf, int recvcount, 
                                MPI_Datatype recvtype, int root, MPI_Comm comm);
OMPI_DECLSPEC  int MPI_Send_init(void *buf, int count, MPI_Datatype datatype, 
                                 int dest, int tag, MPI_Comm comm, 
                                 MPI_Request *request);
OMPI_DECLSPEC  int MPI_Send(void *buf, int count, MPI_Datatype datatype, int dest, 
                            int tag, MPI_Comm comm);
OMPI_DECLSPEC  int MPI_Sendrecv(void *sendbuf, int sendcount, MPI_Datatype sendtype, 
                                int dest, int sendtag, void *recvbuf, int recvcount,
                                MPI_Datatype recvtype, int source, int recvtag, 
                                MPI_Comm comm,  MPI_Status *status);
OMPI_DECLSPEC  int MPI_Sendrecv_replace(void * buf, int count, MPI_Datatype datatype, 
                                        int dest, int sendtag, int source, int recvtag,
                                        MPI_Comm comm, MPI_Status *status);
OMPI_DECLSPEC  int MPI_Ssend_init(void *buf, int count, MPI_Datatype datatype, 
                                  int dest, int tag, MPI_Comm comm, 
                                  MPI_Request *request);
OMPI_DECLSPEC  int MPI_Ssend(void *buf, int count, MPI_Datatype datatype, int dest, 
                             int tag, MPI_Comm comm);
OMPI_DECLSPEC  int MPI_Start(MPI_Request *request);
OMPI_DECLSPEC  int MPI_Startall(int count, MPI_Request *array_of_requests);
OMPI_DECLSPEC  int MPI_Status_c2f(MPI_Status *c_status, MPI_Fint *f_status);
OMPI_DECLSPEC  int MPI_Status_f2c(MPI_Fint *f_status, MPI_Status *c_status);
OMPI_DECLSPEC  int MPI_Status_set_cancelled(MPI_Status *status, int flag);
OMPI_DECLSPEC  int MPI_Status_set_elements(MPI_Status *status, MPI_Datatype datatype,
                                           int count);
OMPI_DECLSPEC  int MPI_Testall(int count, MPI_Request array_of_requests[], int *flag, 
                               MPI_Status array_of_statuses[]);
OMPI_DECLSPEC  int MPI_Testany(int count, MPI_Request array_of_requests[], int *index, 
                               int *flag, MPI_Status *status);
OMPI_DECLSPEC  int MPI_Test(MPI_Request *request, int *flag, MPI_Status *status);
OMPI_DECLSPEC  int MPI_Test_cancelled(MPI_Status *status, int *flag);
OMPI_DECLSPEC  int MPI_Testsome(int incount, MPI_Request array_of_requests[], 
                                int *outcount, int array_of_indices[], 
                                MPI_Status array_of_statuses[]);
OMPI_DECLSPEC  int MPI_Topo_test(MPI_Comm comm, int *status);
OMPI_DECLSPEC  MPI_Fint MPI_Type_c2f(MPI_Datatype datatype);
OMPI_DECLSPEC  int MPI_Type_commit(MPI_Datatype *type);
OMPI_DECLSPEC  int MPI_Type_contiguous(int count, MPI_Datatype oldtype, 
                                       MPI_Datatype *newtype);
OMPI_DECLSPEC  int MPI_Type_create_darray(int size, int rank, int ndims, 
                                          int gsize_array[], int distrib_array[], 
                                          int darg_array[], int psize_array[],
                                          int order, MPI_Datatype oldtype, 
                                          MPI_Datatype *newtype);
OMPI_DECLSPEC  int MPI_Type_create_f90_complex(int p, int r, MPI_Datatype *newtype);
OMPI_DECLSPEC  int MPI_Type_create_f90_integer(int r, MPI_Datatype *newtype);
OMPI_DECLSPEC  int MPI_Type_create_f90_real(int p, int r, MPI_Datatype *newtype);
OMPI_DECLSPEC  int MPI_Type_create_hindexed(int count, int array_of_blocklengths[], 
                                            MPI_Aint array_of_displacements[], 
                                            MPI_Datatype oldtype, 
                                            MPI_Datatype *newtype);
OMPI_DECLSPEC  int MPI_Type_create_hvector(int count, int blocklength, MPI_Aint stride, 
                                           MPI_Datatype oldtype, 
                                           MPI_Datatype *newtype);
OMPI_DECLSPEC  int MPI_Type_create_keyval(MPI_Type_copy_attr_function *type_copy_attr_fn, 
                                          MPI_Type_delete_attr_function *type_delete_attr_fn, 
                                          int *type_keyval, void *extra_state);
OMPI_DECLSPEC  int MPI_Type_create_indexed_block(int count, int blocklength,
                                                 int array_of_displacements[],
                                                 MPI_Datatype oldtype,
                                                 MPI_Datatype *newtype);
OMPI_DECLSPEC  int MPI_Type_create_struct(int count, int array_of_block_lengths[], 
                                          MPI_Aint array_of_displacements[], 
                                          MPI_Datatype array_of_types[], 
                                          MPI_Datatype *newtype);
OMPI_DECLSPEC  int MPI_Type_create_subarray(int ndims, int size_array[], int subsize_array[], 
                                            int start_array[], int order, 
                                            MPI_Datatype oldtype, MPI_Datatype *newtype);
OMPI_DECLSPEC  int MPI_Type_create_resized(MPI_Datatype oldtype, MPI_Aint lb, 
                                           MPI_Aint extent, MPI_Datatype *newtype); 
OMPI_DECLSPEC  int MPI_Type_delete_attr(MPI_Datatype type, int type_keyval);
OMPI_DECLSPEC  int MPI_Type_dup(MPI_Datatype type, MPI_Datatype *newtype);
OMPI_DECLSPEC  int MPI_Type_extent(MPI_Datatype type, MPI_Aint *extent);
OMPI_DECLSPEC  int MPI_Type_free(MPI_Datatype *type);
OMPI_DECLSPEC  int MPI_Type_free_keyval(int *type_keyval);
OMPI_DECLSPEC  MPI_Datatype MPI_Type_f2c(MPI_Fint datatype);
OMPI_DECLSPEC  int MPI_Type_get_attr(MPI_Datatype type, int type_keyval, 
                                     void *attribute_val, int *flag);
OMPI_DECLSPEC  int MPI_Type_get_contents(MPI_Datatype mtype, int max_integers, 
                                         int max_addresses, int max_datatypes, 
                                         int array_of_integers[], 
                                         MPI_Aint array_of_addresses[], 
                                         MPI_Datatype array_of_datatypes[]);
OMPI_DECLSPEC  int MPI_Type_get_envelope(MPI_Datatype type, int *num_integers, 
                                         int *num_addresses, int *num_datatypes, 
                                         int *combiner);
OMPI_DECLSPEC  int MPI_Type_get_extent(MPI_Datatype type, MPI_Aint *lb, 
                                       MPI_Aint *extent);
OMPI_DECLSPEC  int MPI_Type_get_name(MPI_Datatype type, char *type_name, 
                                     int *resultlen);
OMPI_DECLSPEC  int MPI_Type_get_true_extent(MPI_Datatype datatype, MPI_Aint *true_lb, 
                                            MPI_Aint *true_extent);
OMPI_DECLSPEC  int MPI_Type_hindexed(int count, int array_of_blocklengths[], 
                                     MPI_Aint array_of_displacements[], 
                                     MPI_Datatype oldtype, MPI_Datatype *newtype);
OMPI_DECLSPEC  int MPI_Type_hvector(int count, int blocklength, MPI_Aint stride, 
                                    MPI_Datatype oldtype, MPI_Datatype *newtype);
OMPI_DECLSPEC  int MPI_Type_indexed(int count, int array_of_blocklengths[], 
                                    int array_of_displacements[], 
                                    MPI_Datatype oldtype, MPI_Datatype *newtype);
OMPI_DECLSPEC  int MPI_Type_lb(MPI_Datatype type, MPI_Aint *lb);
OMPI_DECLSPEC  int MPI_Type_match_size(int typeclass, int size, MPI_Datatype *type);
OMPI_DECLSPEC  int MPI_Type_set_attr(MPI_Datatype type, int type_keyval, 
                                     void *attr_val);
OMPI_DECLSPEC  int MPI_Type_set_name(MPI_Datatype type, char *type_name);
OMPI_DECLSPEC  int MPI_Type_size(MPI_Datatype type, int *size);
OMPI_DECLSPEC  int MPI_Type_struct(int count, int array_of_blocklengths[], 
                                   MPI_Aint array_of_displacements[], 
                                   MPI_Datatype array_of_types[], 
                                   MPI_Datatype *newtype);
OMPI_DECLSPEC  int MPI_Type_ub(MPI_Datatype mtype, MPI_Aint *ub);
OMPI_DECLSPEC  int MPI_Type_vector(int count, int blocklength, int stride, 
                                   MPI_Datatype oldtype, MPI_Datatype *newtype);
OMPI_DECLSPEC  int MPI_Unpack(void *inbuf, int insize, int *position, 
                              void *outbuf, int outcount, MPI_Datatype datatype, 
                              MPI_Comm comm);
OMPI_DECLSPEC  int MPI_Unpublish_name(char *service_name, MPI_Info info, char *port_name);
OMPI_DECLSPEC  int MPI_Unpack_external (char *datarep, void *inbuf, MPI_Aint insize,
                                        MPI_Aint *position, void *outbuf, int outcount,
                                        MPI_Datatype datatype);
OMPI_DECLSPEC  int MPI_Waitall(int count, MPI_Request *array_of_requests, 
                               MPI_Status *array_of_statuses);
OMPI_DECLSPEC  int MPI_Waitany(int count, MPI_Request *array_of_requests, 
                               int *index, MPI_Status *status);
OMPI_DECLSPEC  int MPI_Wait(MPI_Request *request, MPI_Status *status);
OMPI_DECLSPEC  int MPI_Waitsome(int incount, MPI_Request *array_of_requests, 
                                int *outcount, int *array_of_indices, 
                                MPI_Status *array_of_statuses);
OMPI_DECLSPEC  MPI_Fint MPI_Win_c2f(MPI_Win win);
OMPI_DECLSPEC  int MPI_Win_call_errhandler(MPI_Win win, int errorcode);
OMPI_DECLSPEC  int MPI_Win_complete(MPI_Win win);
OMPI_DECLSPEC  int MPI_Win_create(void *base, MPI_Aint size, int disp_unit, 
                                  MPI_Info info, MPI_Comm comm, MPI_Win *win);
OMPI_DECLSPEC  int MPI_Win_create_errhandler(MPI_Win_errhandler_fn *function, 
                                             MPI_Errhandler *errhandler);
OMPI_DECLSPEC  int MPI_Win_create_keyval(MPI_Win_copy_attr_function *win_copy_attr_fn, 
                                         MPI_Win_delete_attr_function *win_delete_attr_fn, 
                                         int *win_keyval, void *extra_state);
OMPI_DECLSPEC  int MPI_Win_delete_attr(MPI_Win win, int win_keyval);
OMPI_DECLSPEC  MPI_Win MPI_Win_f2c(MPI_Fint win);
OMPI_DECLSPEC  int MPI_Win_fence(int assert, MPI_Win win);
OMPI_DECLSPEC  int MPI_Win_free(MPI_Win *win);
OMPI_DECLSPEC  int MPI_Win_free_keyval(int *win_keyval);
OMPI_DECLSPEC  int MPI_Win_get_attr(MPI_Win win, int win_keyval, 
                                    void *attribute_val, int *flag);
OMPI_DECLSPEC  int MPI_Win_get_errhandler(MPI_Win win, MPI_Errhandler *errhandler);
OMPI_DECLSPEC  int MPI_Win_get_group(MPI_Win win, MPI_Group *group);
OMPI_DECLSPEC  int MPI_Win_get_name(MPI_Win win, char *win_name, int *resultlen);
OMPI_DECLSPEC  int MPI_Win_lock(int lock_type, int rank, int assert, MPI_Win win);
OMPI_DECLSPEC  int MPI_Win_post(MPI_Group group, int assert, MPI_Win win);
OMPI_DECLSPEC  int MPI_Win_set_attr(MPI_Win win, int win_keyval, void *attribute_val);
OMPI_DECLSPEC  int MPI_Win_set_errhandler(MPI_Win win, MPI_Errhandler errhandler);
OMPI_DECLSPEC  int MPI_Win_set_name(MPI_Win win, char *win_name);
OMPI_DECLSPEC  int MPI_Win_start(MPI_Group group, int assert, MPI_Win win);
OMPI_DECLSPEC  int MPI_Win_test(MPI_Win win, int *flag);
OMPI_DECLSPEC  int MPI_Win_unlock(int rank, MPI_Win win);
OMPI_DECLSPEC  int MPI_Win_wait(MPI_Win win);
OMPI_DECLSPEC  double MPI_Wtick(void);
OMPI_DECLSPEC  double MPI_Wtime(void);


  /*
   * Profiling MPI API
   */
OMPI_DECLSPEC  int PMPI_Abort(MPI_Comm comm, int errorcode);
OMPI_DECLSPEC  int PMPI_Accumulate(void *origin_addr, int origin_count, MPI_Datatype origin_datatype,
                                   int target_rank, MPI_Aint target_disp, int target_count,
                                   MPI_Datatype target_datatype, MPI_Op op, MPI_Win win); 
OMPI_DECLSPEC  int PMPI_Add_error_class(int *errorclass);
OMPI_DECLSPEC  int PMPI_Add_error_code(int errorclass, int *errorcode);
OMPI_DECLSPEC  int PMPI_Add_error_string(int errorcode, char *string);
OMPI_DECLSPEC  int PMPI_Address(void *location, MPI_Aint *address);
OMPI_DECLSPEC  int PMPI_Allgather(void *sendbuf, int sendcount, MPI_Datatype sendtype, 
                                  void *recvbuf, int recvcount, 
                                  MPI_Datatype recvtype, MPI_Comm comm);
OMPI_DECLSPEC  int PMPI_Allgatherv(void *sendbuf, int sendcount, MPI_Datatype sendtype, 
                                   void *recvbuf, int *recvcounts, 
                                   int *displs, MPI_Datatype recvtype, MPI_Comm comm);
OMPI_DECLSPEC  int PMPI_Alloc_mem(MPI_Aint size, MPI_Info info, 
                                  void *baseptr);
OMPI_DECLSPEC  int PMPI_Allreduce(void *sendbuf, void *recvbuf, int count, 
                                  MPI_Datatype datatype, MPI_Op op, MPI_Comm comm); 
OMPI_DECLSPEC  int PMPI_Alltoall(void *sendbuf, int sendcount, MPI_Datatype sendtype, 
                                 void *recvbuf, int recvcount, 
                                 MPI_Datatype recvtype, MPI_Comm comm);
OMPI_DECLSPEC  int PMPI_Alltoallv(void *sendbuf, int *sendcounts, int *sdispls, 
                                  MPI_Datatype sendtype, void *recvbuf, int *recvcounts,
                                  int *rdispls, MPI_Datatype recvtype, MPI_Comm comm);
OMPI_DECLSPEC  int PMPI_Alltoallw(void *sendbuf, int *sendcounts, int *sdispls, MPI_Datatype *sendtypes, 
                    void *recvbuf, int *recvcounts, int *rdispls, MPI_Datatype *recvtypes,
                    MPI_Comm comm);
OMPI_DECLSPEC  int PMPI_Attr_delete(MPI_Comm comm, int keyval);
OMPI_DECLSPEC  int PMPI_Attr_get(MPI_Comm comm, int keyval, void *attribute_val, int *flag);
OMPI_DECLSPEC  int PMPI_Attr_put(MPI_Comm comm, int keyval, void *attribute_val);
OMPI_DECLSPEC  int PMPI_Barrier(MPI_Comm comm);
OMPI_DECLSPEC  int PMPI_Bcast(void *buffer, int count, MPI_Datatype datatype, 
                              int root, MPI_Comm comm);
OMPI_DECLSPEC  int PMPI_Bsend(void *buf, int count, MPI_Datatype datatype, 
                              int dest, int tag, MPI_Comm comm);
OMPI_DECLSPEC  int PMPI_Bsend_init(void *buf, int count, MPI_Datatype datatype, 
                                   int dest, int tag, MPI_Comm comm, MPI_Request *request); 
OMPI_DECLSPEC  int PMPI_Buffer_attach(void *buffer, int size);
OMPI_DECLSPEC  int PMPI_Buffer_detach(void *buffer, int *size);
OMPI_DECLSPEC  int PMPI_Cancel(MPI_Request *request);
OMPI_DECLSPEC  int PMPI_Cart_coords(MPI_Comm comm, int rank, int maxdims, int *coords);
OMPI_DECLSPEC  int PMPI_Cart_create(MPI_Comm old_comm, int ndims, int *dims, 
                                    int *periods, int reorder, MPI_Comm *comm_cart);
OMPI_DECLSPEC  int PMPI_Cart_get(MPI_Comm comm, int maxdims, int *dims, 
                                 int *periods, int *coords);
OMPI_DECLSPEC  int PMPI_Cart_map(MPI_Comm comm, int ndims, int *dims, 
                                 int *periods, int *newrank);
OMPI_DECLSPEC  int PMPI_Cart_rank(MPI_Comm comm, int *coords, int *rank);
OMPI_DECLSPEC  int PMPI_Cart_shift(MPI_Comm comm, int direction, int disp, 
                                   int *rank_source, int *rank_dest);
OMPI_DECLSPEC  int PMPI_Cart_sub(MPI_Comm comm, int *remain_dims, MPI_Comm *new_comm);
OMPI_DECLSPEC  int PMPI_Cartdim_get(MPI_Comm comm, int *ndims);
OMPI_DECLSPEC  int PMPI_Close_port(char *port_name);
OMPI_DECLSPEC  int PMPI_Comm_accept(char *port_name, MPI_Info info, int root, 
                                    MPI_Comm comm, MPI_Comm *newcomm);
OMPI_DECLSPEC  MPI_Fint PMPI_Comm_c2f(MPI_Comm comm);
OMPI_DECLSPEC  int PMPI_Comm_call_errhandler(MPI_Comm comm, int errorcode);
OMPI_DECLSPEC  int PMPI_Comm_compare(MPI_Comm comm1, MPI_Comm comm2, int *result);
OMPI_DECLSPEC  int PMPI_Comm_connect(char *port_name, MPI_Info info, int root, 
                                     MPI_Comm comm, MPI_Comm *newcomm);
OMPI_DECLSPEC  int PMPI_Comm_create_errhandler(MPI_Comm_errhandler_fn *function, 
                                               MPI_Errhandler *errhandler);
OMPI_DECLSPEC  int PMPI_Comm_create_keyval(MPI_Comm_copy_attr_function *comm_copy_attr_fn, 
                                           MPI_Comm_delete_attr_function *comm_delete_attr_fn, 
                                           int *comm_keyval, void *extra_state);
OMPI_DECLSPEC  int PMPI_Comm_create(MPI_Comm comm, MPI_Group group, MPI_Comm *newcomm);
OMPI_DECLSPEC  int PMPI_Comm_delete_attr(MPI_Comm comm, int comm_keyval);
OMPI_DECLSPEC  int PMPI_Comm_disconnect(MPI_Comm *comm);
OMPI_DECLSPEC  int PMPI_Comm_dup(MPI_Comm comm, MPI_Comm *newcomm);
OMPI_DECLSPEC  MPI_Comm PMPI_Comm_f2c(MPI_Fint comm);
OMPI_DECLSPEC  int PMPI_Comm_free_keyval(int *comm_keyval);
OMPI_DECLSPEC  int PMPI_Comm_free(MPI_Comm *comm);
OMPI_DECLSPEC  int PMPI_Comm_get_attr(MPI_Comm comm, int comm_keyval, 
                                      void *attribute_val, int *flag);
OMPI_DECLSPEC  int PMPI_Comm_get_errhandler(MPI_Comm comm, MPI_Errhandler *erhandler);
OMPI_DECLSPEC  int PMPI_Comm_get_name(MPI_Comm comm, char *comm_name, int *resultlen);
OMPI_DECLSPEC  int PMPI_Comm_get_parent(MPI_Comm *parent);
OMPI_DECLSPEC  int PMPI_Comm_group(MPI_Comm comm, MPI_Group *group);
OMPI_DECLSPEC  int PMPI_Comm_join(int fd, MPI_Comm *intercomm);
OMPI_DECLSPEC  int PMPI_Comm_rank(MPI_Comm comm, int *rank);
OMPI_DECLSPEC  int PMPI_Comm_remote_group(MPI_Comm comm, MPI_Group *group);
OMPI_DECLSPEC  int PMPI_Comm_remote_size(MPI_Comm comm, int *size);
OMPI_DECLSPEC  int PMPI_Comm_set_attr(MPI_Comm comm, int comm_keyval, void *attribute_val);
OMPI_DECLSPEC  int PMPI_Comm_set_errhandler(MPI_Comm comm, MPI_Errhandler errhandler);
OMPI_DECLSPEC  int PMPI_Comm_set_name(MPI_Comm comm, char *comm_name);
OMPI_DECLSPEC  int PMPI_Comm_size(MPI_Comm comm, int *size);
OMPI_DECLSPEC  int PMPI_Comm_spawn(char *command, char **argv, int maxprocs, MPI_Info info, 
                                   int root, MPI_Comm comm, MPI_Comm *intercomm, 
                                   int *array_of_errcodes);
OMPI_DECLSPEC  int PMPI_Comm_spawn_multiple(int count, char **array_of_commands, char ***array_of_argv, 
                                            int *array_of_maxprocs, MPI_Info *array_of_info, 
                                            int root, MPI_Comm comm, MPI_Comm *intercomm, 
                                            int *array_of_errcodes);
OMPI_DECLSPEC  int PMPI_Comm_split(MPI_Comm comm, int color, int key, MPI_Comm *newcomm);
OMPI_DECLSPEC  int PMPI_Comm_test_inter(MPI_Comm comm, int *flag);
OMPI_DECLSPEC  int PMPI_Dims_create(int nnodes, int ndims, int *dims);
OMPI_DECLSPEC  MPI_Fint PMPI_Errhandler_c2f(MPI_Errhandler errhandler);
OMPI_DECLSPEC  int PMPI_Errhandler_create(MPI_Handler_function *function,
                                          MPI_Errhandler *errhandler);
OMPI_DECLSPEC  MPI_Errhandler PMPI_Errhandler_f2c(MPI_Fint errhandler);
OMPI_DECLSPEC  int PMPI_Errhandler_free(MPI_Errhandler *errhandler);
OMPI_DECLSPEC  int PMPI_Errhandler_get(MPI_Comm comm, MPI_Errhandler *errhandler);
OMPI_DECLSPEC  int PMPI_Errhandler_set(MPI_Comm comm, MPI_Errhandler errhandler);
OMPI_DECLSPEC  int PMPI_Error_class(int errorcode, int *errorclass);
OMPI_DECLSPEC  int PMPI_Error_string(int errorcode, char *string, int *resultlen);
OMPI_DECLSPEC  int PMPI_Exscan(void *sendbuf, void *recvbuf, int count,
                               MPI_Datatype datatype, MPI_Op op, MPI_Comm comm);
OMPI_DECLSPEC  MPI_Fint PMPI_File_c2f(MPI_File file);
OMPI_DECLSPEC  MPI_File PMPI_File_f2c(MPI_Fint file);
OMPI_DECLSPEC  int PMPI_File_call_errhandler(MPI_File fh, int errorcode);
OMPI_DECLSPEC  int PMPI_File_create_errhandler(MPI_File_errhandler_fn *function,
                                               MPI_Errhandler *errhandler);
OMPI_DECLSPEC  int PMPI_File_set_errhandler( MPI_File file, MPI_Errhandler errhandler);
OMPI_DECLSPEC  int PMPI_File_get_errhandler( MPI_File file, MPI_Errhandler *errhandler);
OMPI_DECLSPEC  int PMPI_File_open(MPI_Comm comm, char *filename, int amode,
                                  MPI_Info info, MPI_File *fh);
OMPI_DECLSPEC  int PMPI_File_close(MPI_File *fh);
OMPI_DECLSPEC  int PMPI_File_delete(char *filename, MPI_Info info);
OMPI_DECLSPEC  int PMPI_File_set_size(MPI_File fh, MPI_Offset size);
OMPI_DECLSPEC  int PMPI_File_preallocate(MPI_File fh, MPI_Offset size);
OMPI_DECLSPEC  int PMPI_File_get_size(MPI_File fh, MPI_Offset *size);
OMPI_DECLSPEC  int PMPI_File_get_group(MPI_File fh, MPI_Group *group);
OMPI_DECLSPEC  int PMPI_File_get_amode(MPI_File fh, int *amode);
OMPI_DECLSPEC  int PMPI_File_set_info(MPI_File fh, MPI_Info info);
OMPI_DECLSPEC  int PMPI_File_get_info(MPI_File fh, MPI_Info *info_used);
OMPI_DECLSPEC  int PMPI_File_set_view(MPI_File fh, MPI_Offset disp, MPI_Datatype etype,
                                      MPI_Datatype filetype, char *datarep, MPI_Info info);
OMPI_DECLSPEC  int PMPI_File_get_view(MPI_File fh, MPI_Offset *disp,
                                      MPI_Datatype *etype, 
                                      MPI_Datatype *filetype, char *datarep);
OMPI_DECLSPEC  int PMPI_File_read_at(MPI_File fh, MPI_Offset offset, void *buf,
                                     int count, MPI_Datatype datatype, MPI_Status *status);
OMPI_DECLSPEC  int PMPI_File_read_at_all(MPI_File fh, MPI_Offset offset, void *buf,
                                         int count, MPI_Datatype datatype, MPI_Status *status);
OMPI_DECLSPEC  int PMPI_File_write_at(MPI_File fh, MPI_Offset offset, void *buf,
                                      int count, MPI_Datatype datatype, MPI_Status *status);
OMPI_DECLSPEC  int PMPI_File_write_at_all(MPI_File fh, MPI_Offset offset, void *buf,
                                          int count, MPI_Datatype datatype, MPI_Status *status);
OMPI_DECLSPEC  int PMPI_File_iread_at(MPI_File fh, MPI_Offset offset, void *buf,
                                      int count, MPI_Datatype datatype, MPI_Request *request);
OMPI_DECLSPEC  int PMPI_File_iwrite_at(MPI_File fh, MPI_Offset offset, void *buf,
                                       int count, MPI_Datatype datatype, MPI_Request *request);
OMPI_DECLSPEC  int PMPI_File_read(MPI_File fh, void *buf, int count,
                                  MPI_Datatype datatype, MPI_Status *status);
OMPI_DECLSPEC  int PMPI_File_read_all(MPI_File fh, void *buf, int count,
                                      MPI_Datatype datatype, MPI_Status *status);
OMPI_DECLSPEC  int PMPI_File_write(MPI_File fh, void *buf, int count,
                                   MPI_Datatype datatype, MPI_Status *status);
OMPI_DECLSPEC  int PMPI_File_write_all(MPI_File fh, void *buf, int count,
                                       MPI_Datatype datatype, MPI_Status *status);
OMPI_DECLSPEC  int PMPI_File_iread(MPI_File fh, void *buf, int count,
                                   MPI_Datatype datatype, MPI_Request *request);
OMPI_DECLSPEC  int PMPI_File_iwrite(MPI_File fh, void *buf, int count,
                                    MPI_Datatype datatype, MPI_Request *request);
OMPI_DECLSPEC  int PMPI_File_seek(MPI_File fh, MPI_Offset offset, int whence);
OMPI_DECLSPEC  int PMPI_File_get_position(MPI_File fh, MPI_Offset *offset);
OMPI_DECLSPEC  int PMPI_File_get_byte_offset(MPI_File fh, MPI_Offset offset,
                                             MPI_Offset *disp);
OMPI_DECLSPEC  int PMPI_File_read_shared(MPI_File fh, void *buf, int count,
                                         MPI_Datatype datatype, MPI_Status *status);
OMPI_DECLSPEC  int PMPI_File_write_shared(MPI_File fh, void *buf, int count,
                                          MPI_Datatype datatype, MPI_Status *status);
OMPI_DECLSPEC  int PMPI_File_iread_shared(MPI_File fh, void *buf, int count,
                                          MPI_Datatype datatype, MPI_Request *request);
OMPI_DECLSPEC  int PMPI_File_iwrite_shared(MPI_File fh, void *buf, int count,
                                           MPI_Datatype datatype, MPI_Request *request);
OMPI_DECLSPEC  int PMPI_File_read_ordered(MPI_File fh, void *buf, int count,
                                          MPI_Datatype datatype, MPI_Status *status);
OMPI_DECLSPEC  int PMPI_File_write_ordered(MPI_File fh, void *buf, int count,
                                           MPI_Datatype datatype, MPI_Status *status);
OMPI_DECLSPEC  int PMPI_File_seek_shared(MPI_File fh, MPI_Offset offset, int whence);
OMPI_DECLSPEC  int PMPI_File_get_position_shared(MPI_File fh, MPI_Offset *offset);
OMPI_DECLSPEC  int PMPI_File_read_at_all_begin(MPI_File fh, MPI_Offset offset, void *buf,
                                               int count, MPI_Datatype datatype);
OMPI_DECLSPEC  int PMPI_File_read_at_all_end(MPI_File fh, void *buf, MPI_Status *status);
OMPI_DECLSPEC  int PMPI_File_write_at_all_begin(MPI_File fh, MPI_Offset offset, void *buf,
                                                int count, MPI_Datatype datatype);
OMPI_DECLSPEC  int PMPI_File_write_at_all_end(MPI_File fh, void *buf, MPI_Status *status);
OMPI_DECLSPEC  int PMPI_File_read_all_begin(MPI_File fh, void *buf, int count,
                                            MPI_Datatype datatype);
OMPI_DECLSPEC  int PMPI_File_read_all_end(MPI_File fh, void *buf, MPI_Status *status);
OMPI_DECLSPEC  int PMPI_File_write_all_begin(MPI_File fh, void *buf, int count,
                                             MPI_Datatype datatype);
OMPI_DECLSPEC  int PMPI_File_write_all_end(MPI_File fh, void *buf, MPI_Status *status);
OMPI_DECLSPEC  int PMPI_File_read_ordered_begin(MPI_File fh, void *buf, int count,
                                                MPI_Datatype datatype);
OMPI_DECLSPEC  int PMPI_File_read_ordered_end(MPI_File fh, void *buf, MPI_Status *status);
OMPI_DECLSPEC  int PMPI_File_write_ordered_begin(MPI_File fh, void *buf, int count,
                                                 MPI_Datatype datatype);
OMPI_DECLSPEC  int PMPI_File_write_ordered_end(MPI_File fh, void *buf, MPI_Status *status);
OMPI_DECLSPEC  int PMPI_File_get_type_extent(MPI_File fh, MPI_Datatype datatype,
                                             MPI_Aint *extent);
OMPI_DECLSPEC  int PMPI_File_set_atomicity(MPI_File fh, int flag);
OMPI_DECLSPEC  int PMPI_File_get_atomicity(MPI_File fh, int *flag);
OMPI_DECLSPEC  int PMPI_File_sync(MPI_File fh);
OMPI_DECLSPEC  int PMPI_Finalize(void);
OMPI_DECLSPEC  int PMPI_Finalized(int *flag);
OMPI_DECLSPEC  int PMPI_Free_mem(void *base);
OMPI_DECLSPEC  int PMPI_Gather(void *sendbuf, int sendcount, MPI_Datatype sendtype, 
                               void *recvbuf, int recvcount, MPI_Datatype recvtype, 
                               int root, MPI_Comm comm);
OMPI_DECLSPEC  int PMPI_Gatherv(void *sendbuf, int sendcount, MPI_Datatype sendtype, 
                                void *recvbuf, int *recvcounts, int *displs, 
                                MPI_Datatype recvtype, int root, MPI_Comm comm);
OMPI_DECLSPEC  int PMPI_Get_address(void *location, MPI_Aint *address);
OMPI_DECLSPEC  int PMPI_Get_count(MPI_Status *status, MPI_Datatype datatype, int *count);
OMPI_DECLSPEC  int PMPI_Get_elements(MPI_Status *status, MPI_Datatype datatype, 
                                     int *count);
OMPI_DECLSPEC  int PMPI_Get(void *origin_addr, int origin_count, 
                            MPI_Datatype origin_datatype, int target_rank, 
                            MPI_Aint target_disp, int target_count, 
                            MPI_Datatype target_datatype, MPI_Win win);
OMPI_DECLSPEC  int PMPI_Get_processor_name(char *name, int *resultlen);
OMPI_DECLSPEC  int PMPI_Get_version(int *version, int *subversion);
OMPI_DECLSPEC  int PMPI_Graph_create(MPI_Comm comm_old, int nnodes, int *index, 
                                     int *edges, int reorder, MPI_Comm *comm_graph);
OMPI_DECLSPEC  int PMPI_Graph_get(MPI_Comm comm, int maxindex, int maxedges, 
                                  int *index, int *edges);
OMPI_DECLSPEC  int PMPI_Graph_map(MPI_Comm comm, int nnodes, int *index, int *edges, 
                                  int *newrank);
OMPI_DECLSPEC  int PMPI_Graph_neighbors_count(MPI_Comm comm, int rank, int *nneighbors);
OMPI_DECLSPEC  int PMPI_Graph_neighbors(MPI_Comm comm, int rank, int maxneighbors, 
                                        int *neighbors);
OMPI_DECLSPEC  int PMPI_Graphdims_get(MPI_Comm comm, int *nnodes, int *nedges);
OMPI_DECLSPEC  int PMPI_Grequest_complete(MPI_Request request);
OMPI_DECLSPEC  int PMPI_Grequest_start(MPI_Grequest_query_function *query_fn,
                                       MPI_Grequest_free_function *free_fn,
                                       MPI_Grequest_cancel_function *cancel_fn,
                                       void *extra_state, MPI_Request *request);
OMPI_DECLSPEC  MPI_Fint PMPI_Group_c2f(MPI_Group group);
OMPI_DECLSPEC  int PMPI_Group_compare(MPI_Group group1, MPI_Group group2, int *result);
OMPI_DECLSPEC  int PMPI_Group_difference(MPI_Group group1, MPI_Group group2, 
                                         MPI_Group *newgroup);
OMPI_DECLSPEC  int PMPI_Group_excl(MPI_Group group, int n, int *ranks, 
                                   MPI_Group *newgroup);
OMPI_DECLSPEC  MPI_Group PMPI_Group_f2c(MPI_Fint group);
OMPI_DECLSPEC  int PMPI_Group_free(MPI_Group *group);
OMPI_DECLSPEC  int PMPI_Group_incl(MPI_Group group, int n, int *ranks, 
                                   MPI_Group *newgroup);
OMPI_DECLSPEC  int PMPI_Group_intersection(MPI_Group group1, MPI_Group group2, 
                                           MPI_Group *newgroup);
OMPI_DECLSPEC  int PMPI_Group_range_excl(MPI_Group group, int n, int ranges[][3], 
                                         MPI_Group *newgroup);
OMPI_DECLSPEC  int PMPI_Group_range_incl(MPI_Group group, int n, int ranges[][3], 
                                         MPI_Group *newgroup);
OMPI_DECLSPEC  int PMPI_Group_rank(MPI_Group group, int *rank);
OMPI_DECLSPEC  int PMPI_Group_size(MPI_Group group, int *size);
OMPI_DECLSPEC  int PMPI_Group_translate_ranks(MPI_Group group1, int n, int *ranks1, 
                                              MPI_Group group2, int *ranks2);
OMPI_DECLSPEC  int PMPI_Group_union(MPI_Group group1, MPI_Group group2, 
                                    MPI_Group *newgroup);
OMPI_DECLSPEC  int PMPI_Ibsend(void *buf, int count, MPI_Datatype datatype, int dest, 
                               int tag, MPI_Comm comm, MPI_Request *request);
OMPI_DECLSPEC  MPI_Fint PMPI_Info_c2f(MPI_Info info);
OMPI_DECLSPEC  int PMPI_Info_create(MPI_Info *info);
OMPI_DECLSPEC  int PMPI_Info_delete(MPI_Info info, char *key);
OMPI_DECLSPEC  int PMPI_Info_dup(MPI_Info info, MPI_Info *newinfo);
OMPI_DECLSPEC  MPI_Info PMPI_Info_f2c(MPI_Fint info);
OMPI_DECLSPEC  int PMPI_Info_free(MPI_Info *info);
OMPI_DECLSPEC  int PMPI_Info_get(MPI_Info info, char *key, int valuelen, 
                                 char *value, int *flag);
OMPI_DECLSPEC  int PMPI_Info_get_nkeys(MPI_Info info, int *nkeys);
OMPI_DECLSPEC  int PMPI_Info_get_nthkey(MPI_Info info, int n, char *key);
OMPI_DECLSPEC  int PMPI_Info_get_valuelen(MPI_Info info, char *key, int *valuelen, 
                                          int *flag);
OMPI_DECLSPEC  int PMPI_Info_set(MPI_Info info, char *key, char *value);
OMPI_DECLSPEC  int PMPI_Init(int *argc, char ***argv);
OMPI_DECLSPEC  int PMPI_Initialized(int *flag);
OMPI_DECLSPEC  int PMPI_Init_thread(int *argc, char ***argv, int required, 
                                    int *provided);
OMPI_DECLSPEC  int PMPI_Intercomm_create(MPI_Comm local_comm, int local_leader, 
                                         MPI_Comm bridge_comm, int remote_leader, 
                                         int tag, MPI_Comm *newintercomm);
OMPI_DECLSPEC  int PMPI_Intercomm_merge(MPI_Comm intercomm, int high, 
                                        MPI_Comm *newintercomm);
OMPI_DECLSPEC  int PMPI_Iprobe(int source, int tag, MPI_Comm comm, int *flag, 
                               MPI_Status *status);
OMPI_DECLSPEC  int PMPI_Irecv(void *buf, int count, MPI_Datatype datatype, int source, 
                              int tag, MPI_Comm comm, MPI_Request *request);
OMPI_DECLSPEC  int PMPI_Irsend(void *buf, int count, MPI_Datatype datatype, int dest, 
                               int tag, MPI_Comm comm, MPI_Request *request);
OMPI_DECLSPEC  int PMPI_Isend(void *buf, int count, MPI_Datatype datatype, int dest, 
                              int tag, MPI_Comm comm, MPI_Request *request);
OMPI_DECLSPEC  int PMPI_Issend(void *buf, int count, MPI_Datatype datatype, int dest, 
                               int tag, MPI_Comm comm, MPI_Request *request);
OMPI_DECLSPEC  int PMPI_Is_thread_main(int *flag);
OMPI_DECLSPEC  int PMPI_Keyval_create(MPI_Copy_function *copy_fn, 
                                      MPI_Delete_function *delete_fn, 
                                      int *keyval, void *extra_state);
OMPI_DECLSPEC  int PMPI_Keyval_free(int *keyval);
OMPI_DECLSPEC  int PMPI_Lookup_name(char *service_name, MPI_Info info, char *port_name);
OMPI_DECLSPEC  MPI_Fint PMPI_Op_c2f(MPI_Op op); 
OMPI_DECLSPEC  int PMPI_Op_create(MPI_User_function *function, int commute, 
                                  MPI_Op *op);
OMPI_DECLSPEC  int PMPI_Open_port(MPI_Info info, char *port_name);
OMPI_DECLSPEC  MPI_Op PMPI_Op_f2c(MPI_Fint op);
OMPI_DECLSPEC  int PMPI_Op_free(MPI_Op *op);
OMPI_DECLSPEC  int PMPI_Pack_external(char *datarep, void *inbuf, int incount,
                                      MPI_Datatype datatype, void *outbuf,
                                      MPI_Aint outsize, MPI_Aint *position);
OMPI_DECLSPEC  int PMPI_Pack_external_size(char *datarep, int incount, 
                                           MPI_Datatype datatype, MPI_Aint *size);
OMPI_DECLSPEC  int PMPI_Pack(void *inbuf, int incount, MPI_Datatype datatype, 
                             void *outbuf, int outsize, int *position, MPI_Comm comm);
OMPI_DECLSPEC  int PMPI_Pack_size(int incount, MPI_Datatype datatype, MPI_Comm comm, 
                                  int *size);
OMPI_DECLSPEC  int PMPI_Pcontrol(const int level, ...);
OMPI_DECLSPEC  int PMPI_Probe(int source, int tag, MPI_Comm comm, MPI_Status *status);
OMPI_DECLSPEC  int PMPI_Publish_name(char *service_name, MPI_Info info, 
                                     char *port_name);
OMPI_DECLSPEC  int PMPI_Put(void *origin_addr, int origin_count, MPI_Datatype origin_datatype, 
                            int target_rank, MPI_Aint target_disp, int target_count, 
                            MPI_Datatype target_datatype, MPI_Win win);
OMPI_DECLSPEC  int PMPI_Query_thread(int *provided);
OMPI_DECLSPEC  int PMPI_Recv_init(void *buf, int count, MPI_Datatype datatype, int source,
                                  int tag, MPI_Comm comm, MPI_Request *request);
OMPI_DECLSPEC  int PMPI_Recv(void *buf, int count, MPI_Datatype datatype, int source, 
                             int tag, MPI_Comm comm, MPI_Status *status);
OMPI_DECLSPEC  int PMPI_Reduce(void *sendbuf, void *recvbuf, int count, 
                               MPI_Datatype datatype, MPI_Op op, int root, MPI_Comm comm);
OMPI_DECLSPEC  int PMPI_Reduce_scatter(void *sendbuf, void *recvbuf, int *recvcounts, 
                                       MPI_Datatype datatype, MPI_Op op, MPI_Comm comm);
OMPI_DECLSPEC  int PMPI_Register_datarep(char *datarep, 
                                         MPI_Datarep_conversion_function *read_conversion_fn,
                                         MPI_Datarep_conversion_function *write_conversion_fn,
                                         MPI_Datarep_extent_function *dtype_file_extent_fn,
                                         void *extra_state);
OMPI_DECLSPEC  MPI_Fint PMPI_Request_c2f(MPI_Request request);
OMPI_DECLSPEC  MPI_Request PMPI_Request_f2c(MPI_Fint request);
OMPI_DECLSPEC  int PMPI_Request_free(MPI_Request *request);
OMPI_DECLSPEC  int PMPI_Request_get_status(MPI_Request request, int *flag, 
                                           MPI_Status *status);
OMPI_DECLSPEC  int PMPI_Rsend(void *ibuf, int count, MPI_Datatype datatype, int dest, 
                              int tag, MPI_Comm comm);
OMPI_DECLSPEC  int PMPI_Rsend_init(void *buf, int count, MPI_Datatype datatype, 
                                   int dest, int tag, MPI_Comm comm, 
                                   MPI_Request *request);
OMPI_DECLSPEC  int PMPI_Scan(void *sendbuf, void *recvbuf, int count, 
                             MPI_Datatype datatype, MPI_Op op, MPI_Comm comm);
OMPI_DECLSPEC  int PMPI_Scatter(void *sendbuf, int sendcount, MPI_Datatype sendtype, 
                                void *recvbuf, int recvcount, MPI_Datatype recvtype, 
                                int root, MPI_Comm comm);
OMPI_DECLSPEC  int PMPI_Scatterv(void *sendbuf, int *sendcounts, int *displs, 
                                 MPI_Datatype sendtype, void *recvbuf, int recvcount, 
                                 MPI_Datatype recvtype, int root, MPI_Comm comm);
OMPI_DECLSPEC  int PMPI_Send_init(void *buf, int count, MPI_Datatype datatype, 
                                  int dest, int tag, MPI_Comm comm, 
                                  MPI_Request *request);
OMPI_DECLSPEC  int PMPI_Send(void *buf, int count, MPI_Datatype datatype, int dest, 
                             int tag, MPI_Comm comm);
OMPI_DECLSPEC  int PMPI_Sendrecv(void *sendbuf, int sendcount, MPI_Datatype sendtype, 
                                 int dest, int sendtag, void *recvbuf, int recvcount,
                                 MPI_Datatype recvtype, int source, int recvtag, 
                                 MPI_Comm comm,  MPI_Status *status);
OMPI_DECLSPEC  int PMPI_Sendrecv_replace(void * buf, int count, MPI_Datatype datatype, 
                                         int dest, int sendtag, int source, int recvtag,
                                         MPI_Comm comm, MPI_Status *status);
OMPI_DECLSPEC  int PMPI_Ssend_init(void *buf, int count, MPI_Datatype datatype, 
                                   int dest, int tag, MPI_Comm comm, 
                                   MPI_Request *request);
OMPI_DECLSPEC  int PMPI_Ssend(void *buf, int count, MPI_Datatype datatype, int dest, 
                              int tag, MPI_Comm comm);
OMPI_DECLSPEC  int PMPI_Start(MPI_Request *request);
OMPI_DECLSPEC  int PMPI_Startall(int count, MPI_Request *array_of_requests);
OMPI_DECLSPEC  int PMPI_Status_c2f(MPI_Status *c_status, MPI_Fint *f_status);
OMPI_DECLSPEC  int PMPI_Status_f2c(MPI_Fint *f_status, MPI_Status *c_status);
OMPI_DECLSPEC  int PMPI_Status_set_cancelled(MPI_Status *status, int flag);
OMPI_DECLSPEC  int PMPI_Status_set_elements(MPI_Status *status, MPI_Datatype datatype,
                                            int count);
OMPI_DECLSPEC  int PMPI_Testall(int count, MPI_Request array_of_requests[], int *flag, 
                                MPI_Status array_of_statuses[]);
OMPI_DECLSPEC  int PMPI_Testany(int count, MPI_Request array_of_requests[], int *index, int *flag, MPI_Status *status);
OMPI_DECLSPEC  int PMPI_Test(MPI_Request *request, int *flag, MPI_Status *status);
OMPI_DECLSPEC  int PMPI_Test_cancelled(MPI_Status *status, int *flag);
OMPI_DECLSPEC  int PMPI_Testsome(int incount, MPI_Request array_of_requests[], 
                                 int *outcount, int array_of_indices[], 
                                 MPI_Status array_of_statuses[]);
OMPI_DECLSPEC  int PMPI_Topo_test(MPI_Comm comm, int *status);
OMPI_DECLSPEC  MPI_Fint PMPI_Type_c2f(MPI_Datatype datatype);
OMPI_DECLSPEC  int PMPI_Type_commit(MPI_Datatype *type);
OMPI_DECLSPEC  int PMPI_Type_contiguous(int count, MPI_Datatype oldtype, 
                                        MPI_Datatype *newtype);
OMPI_DECLSPEC  int PMPI_Type_create_darray(int size, int rank, int ndims, 
                                           int gsize_array[], int distrib_array[], 
                                           int darg_array[], int psize_array[],
                                           int order, MPI_Datatype oldtype, 
                                           MPI_Datatype *newtype);
OMPI_DECLSPEC  int PMPI_Type_create_f90_complex(int p, int r, MPI_Datatype *newtype);
OMPI_DECLSPEC  int PMPI_Type_create_f90_integer(int r, MPI_Datatype *newtype);
OMPI_DECLSPEC  int PMPI_Type_create_f90_real(int p, int r, MPI_Datatype *newtype);
OMPI_DECLSPEC  int PMPI_Type_create_hindexed(int count, int array_of_blocklengths[], 
                                             MPI_Aint array_of_displacements[], 
                                             MPI_Datatype oldtype, 
                                             MPI_Datatype *newtype);
OMPI_DECLSPEC  int PMPI_Type_create_hvector(int count, int blocklength, MPI_Aint stride, 
                                            MPI_Datatype oldtype, 
                                            MPI_Datatype *newtype);
OMPI_DECLSPEC  int PMPI_Type_create_keyval(MPI_Type_copy_attr_function *type_copy_attr_fn, 
                                           MPI_Type_delete_attr_function *type_delete_attr_fn, 
                                           int *type_keyval, void *extra_state);
OMPI_DECLSPEC  int PMPI_Type_create_indexed_block(int count, int blocklength,
                                                  int array_of_displacements[],
                                                  MPI_Datatype oldtype,
                                                  MPI_Datatype *newtype);
OMPI_DECLSPEC  int PMPI_Type_create_struct(int count, int array_of_block_lengths[], 
                                           MPI_Aint array_of_displacements[], 
                                           MPI_Datatype array_of_types[], 
                                           MPI_Datatype *newtype);
OMPI_DECLSPEC  int PMPI_Type_create_subarray(int ndims, int size_array[], int subsize_array[], 
                                             int start_array[], int order, 
                                             MPI_Datatype oldtype, MPI_Datatype *newtype);
OMPI_DECLSPEC  int PMPI_Type_create_resized(MPI_Datatype oldtype, MPI_Aint lb, 
                                            MPI_Aint extent, MPI_Datatype *newtype); 
OMPI_DECLSPEC  int PMPI_Type_delete_attr(MPI_Datatype type, int type_keyval);
OMPI_DECLSPEC  int PMPI_Type_dup(MPI_Datatype type, MPI_Datatype *newtype);
OMPI_DECLSPEC  int PMPI_Type_extent(MPI_Datatype type, MPI_Aint *extent);
OMPI_DECLSPEC  int PMPI_Type_free(MPI_Datatype *type);
OMPI_DECLSPEC  int PMPI_Type_free_keyval(int *type_keyval);
OMPI_DECLSPEC  MPI_Datatype PMPI_Type_f2c(MPI_Fint datatype);
OMPI_DECLSPEC  int PMPI_Type_get_attr(MPI_Datatype type, int type_keyval, 
                                      void *attribute_val, int *flag);
OMPI_DECLSPEC  int PMPI_Type_get_contents(MPI_Datatype mtype, int max_integers, 
                                          int max_addresses, int max_datatypes, 
                                          int array_of_integers[], 
                                          MPI_Aint array_of_addresses[], 
                                          MPI_Datatype array_of_datatypes[]);
OMPI_DECLSPEC  int PMPI_Type_get_envelope(MPI_Datatype type, int *num_integers, 
                                          int *num_addresses, int *num_datatypes, 
                                          int *combiner);
OMPI_DECLSPEC  int PMPI_Type_get_extent(MPI_Datatype type, MPI_Aint *lb, 
                                        MPI_Aint *extent);
OMPI_DECLSPEC  int PMPI_Type_get_name(MPI_Datatype type, char *type_name, 
                                      int *resultlen);
OMPI_DECLSPEC  int PMPI_Type_get_true_extent(MPI_Datatype datatype, MPI_Aint *true_lb, 
                                             MPI_Aint *true_extent);
OMPI_DECLSPEC  int PMPI_Type_hindexed(int count, int array_of_blocklengths[], 
                                      MPI_Aint array_of_displacements[], 
                                      MPI_Datatype oldtype, MPI_Datatype *newtype);
OMPI_DECLSPEC  int PMPI_Type_hvector(int count, int blocklength, MPI_Aint stride, 
                                     MPI_Datatype oldtype, MPI_Datatype *newtype);
OMPI_DECLSPEC  int PMPI_Type_indexed(int count, int array_of_blocklengths[], 
                                     int array_of_displacements[], 
                                     MPI_Datatype oldtype, MPI_Datatype *newtype);
OMPI_DECLSPEC  int PMPI_Type_lb(MPI_Datatype type, MPI_Aint *lb);
OMPI_DECLSPEC  int PMPI_Type_match_size(int typeclass, int size, MPI_Datatype *type);
OMPI_DECLSPEC  int PMPI_Type_set_attr(MPI_Datatype type, int type_keyval, 
                                      void *attr_val);
OMPI_DECLSPEC  int PMPI_Type_set_name(MPI_Datatype type, char *type_name);
OMPI_DECLSPEC  int PMPI_Type_size(MPI_Datatype type, int *size);
OMPI_DECLSPEC  int PMPI_Type_struct(int count, int array_of_blocklengths[], 
                                    MPI_Aint array_of_displacements[], 
                                    MPI_Datatype array_of_types[], 
                                    MPI_Datatype *newtype);
OMPI_DECLSPEC  int PMPI_Type_ub(MPI_Datatype mtype, MPI_Aint *ub);
OMPI_DECLSPEC  int PMPI_Type_vector(int count, int blocklength, int stride, 
                                    MPI_Datatype oldtype, MPI_Datatype *newtype);
OMPI_DECLSPEC  int PMPI_Unpack(void *inbuf, int insize, int *position, 
                               void *outbuf, int outcount, MPI_Datatype datatype, 
                               MPI_Comm comm);
OMPI_DECLSPEC  int PMPI_Unpublish_name(char *service_name, MPI_Info info, 
                                       char *port_name);
OMPI_DECLSPEC  int PMPI_Unpack_external (char *datarep, void *inbuf, MPI_Aint insize,
                                         MPI_Aint *position, void *outbuf, int outcount,
                                         MPI_Datatype datatype);
OMPI_DECLSPEC  int PMPI_Waitall(int count, MPI_Request *array_of_requests, 
                                MPI_Status *array_of_statuses);
OMPI_DECLSPEC  int PMPI_Waitany(int count, MPI_Request *array_of_requests, 
                                int *index, MPI_Status *status);
OMPI_DECLSPEC  int PMPI_Wait(MPI_Request *request, MPI_Status *status);
OMPI_DECLSPEC  int PMPI_Waitsome(int incount, MPI_Request *array_of_requests, 
                                 int *outcount, int *array_of_indices, 
                                 MPI_Status *array_of_statuses);
OMPI_DECLSPEC  MPI_Fint PMPI_Win_c2f(MPI_Win win);
OMPI_DECLSPEC  int PMPI_Win_call_errhandler(MPI_Win win, int errorcode);
OMPI_DECLSPEC  int PMPI_Win_complete(MPI_Win win);
OMPI_DECLSPEC  int PMPI_Win_create(void *base, MPI_Aint size, int disp_unit, 
                                   MPI_Info info, MPI_Comm comm, MPI_Win *win);
OMPI_DECLSPEC  int PMPI_Win_create_errhandler(MPI_Win_errhandler_fn *function, 
                                              MPI_Errhandler *errhandler);
OMPI_DECLSPEC  int PMPI_Win_create_keyval(MPI_Win_copy_attr_function *win_copy_attr_fn, 
                                          MPI_Win_delete_attr_function *win_delete_attr_fn, 
                                          int *win_keyval, void *extra_state);
OMPI_DECLSPEC  int PMPI_Win_delete_attr(MPI_Win win, int win_keyval);
OMPI_DECLSPEC  MPI_Win PMPI_Win_f2c(MPI_Fint win);
OMPI_DECLSPEC  int PMPI_Win_fence(int assert, MPI_Win win);
OMPI_DECLSPEC  int PMPI_Win_free(MPI_Win *win);
OMPI_DECLSPEC  int PMPI_Win_free_keyval(int *win_keyval);
OMPI_DECLSPEC  int PMPI_Win_get_attr(MPI_Win win, int win_keyval, 
                                     void *attribute_val, int *flag);
OMPI_DECLSPEC  int PMPI_Win_get_errhandler(MPI_Win win, MPI_Errhandler *errhandler);
OMPI_DECLSPEC  int PMPI_Win_get_group(MPI_Win win, MPI_Group *group);
OMPI_DECLSPEC  int PMPI_Win_get_name(MPI_Win win, char *win_name, int *resultlen);
OMPI_DECLSPEC  int PMPI_Win_lock(int lock_type, int rank, int assert, MPI_Win win);
OMPI_DECLSPEC  int PMPI_Win_post(MPI_Group group, int assert, MPI_Win win);
OMPI_DECLSPEC  int PMPI_Win_set_attr(MPI_Win win, int win_keyval, void *attribute_val);
OMPI_DECLSPEC  int PMPI_Win_set_errhandler(MPI_Win win, MPI_Errhandler errhandler);
OMPI_DECLSPEC  int PMPI_Win_set_name(MPI_Win win, char *win_name);
OMPI_DECLSPEC  int PMPI_Win_start(MPI_Group group, int assert, MPI_Win win);
OMPI_DECLSPEC  int PMPI_Win_test(MPI_Win win, int *flag);
OMPI_DECLSPEC  int PMPI_Win_unlock(int rank, MPI_Win win);
OMPI_DECLSPEC  int PMPI_Win_wait(MPI_Win win);
OMPI_DECLSPEC  double PMPI_Wtick(void);
OMPI_DECLSPEC  double PMPI_Wtime(void);

#if defined(c_plusplus) || defined(__cplusplus)
}
#endif

/*                                                                             
 * Conditional MPI 2 C++ bindings support.  Include if:
 *   - The user does not explicitly request us to skip it (when a C++ compiler
 *       is used to compile C code).
 *   - We want C++ bindings support
 *   - We are not building OMPI itself
 *   - We are using a C++ compiler
 */
#if !defined(OMPI_SKIP_MPICXX) && OMPI_WANT_CXX_BINDINGS && !OMPI_BUILDING
#if defined(__cplusplus) || defined(c_plusplus) 
#include "ompi/mpi/cxx/mpicxx.h"
#endif
#endif

#endif /* OMPI_MPI_H */<|MERGE_RESOLUTION|>--- conflicted
+++ resolved
@@ -74,12 +74,9 @@
 /* Whether we want MPI cxx support or not */
 #undef OMPI_WANT_CXX_BINDINGS
 
-<<<<<<< HEAD
-=======
 /* do we want to try to work around C++ bindings SEEK_* issue? */
 #undef OMPI_WANT_MPI_CXX_SEEK
 
->>>>>>> 640178c4
 /* Whether a const_cast on a 2-d array will work with the C++ compiler */
 #undef OMPI_CXX_SUPPORTS_2D_CONST_CAST
 
