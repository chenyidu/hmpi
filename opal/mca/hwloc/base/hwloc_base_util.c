/* -*- Mode: C; c-basic-offset:4 ; indent-tabs-mode:nil -*- */
/*
 * Copyright (c) 2004-2005 The Trustees of Indiana University and Indiana
 *                         University Research and Technology
 *                         Corporation.  All rights reserved.
 * Copyright (c) 2004-2006 The University of Tennessee and The University
 *                         of Tennessee Research Foundation.  All rights
 *                         reserved.
 * Copyright (c) 2004-2005 High Performance Computing Center Stuttgart,
 *                         University of Stuttgart.  All rights reserved.
 * Copyright (c) 2004-2005 The Regents of the University of California.
 *                         All rights reserved.
 * Copyright (c) 2011-2017 Cisco Systems, Inc.  All rights reserved
 * Copyright (c) 2012-2017 Los Alamos National Security, LLC.
 *                         All rights reserved.
 * Copyright (c) 2013-2017 Intel, Inc.  All rights reserved.
 * Copyright (c) 2015-2017 Research Organization for Information Science
 *                         and Technology (RIST). All rights reserved.
 * $COPYRIGHT$
 *
 * Additional copyrights may follow
 *
 * $HEADER$
 */


#include "opal_config.h"

#ifdef HAVE_SYS_TYPES_H
#include <sys/types.h>
#endif
#ifdef HAVE_UNISTD_H
#include <unistd.h>
#endif
#ifdef HAVE_ENDIAN_H
#include <endian.h>
#endif
#ifdef HAVE_SYS_STAT_H
#include <sys/stat.h>
#endif
#if HAVE_FCNTL_H
#include <fcntl.h>
#endif

#include "opal/runtime/opal.h"
#include "opal/constants.h"
#include "opal/util/argv.h"
#include "opal/util/output.h"
#include "opal/util/os_dirpath.h"
#include "opal/util/show_help.h"
#include "opal/threads/tsd.h"
#include "opal/mca/pmix/pmix.h"

#include "opal/mca/hwloc/hwloc-internal.h"
#include "opal/mca/hwloc/base/base.h"

static bool topo_in_shmem = false;

/*
 * Provide the hwloc object that corresponds to the given
 * processor id of the given type.  Remember: "processor" here [usually] means "core" --
 * except that on some platforms, hwloc won't find any cores; it'll
 * only find PUs (!).  On such platforms, then do the same calculation
 * but with PUs instead of COREs.
 */
hwloc_obj_t opal_hwloc_base_get_pu(hwloc_topology_t topo,
                                   int lid,
                                   opal_hwloc_resource_type_t rtype)
{
    hwloc_obj_type_t obj_type = HWLOC_OBJ_CORE;
    hwloc_obj_t obj;

    /* hwloc isn't able to find cores on all platforms.  Example:
       PPC64 running RHEL 5.4 (linux kernel 2.6.18) only reports NUMA
       nodes and PU's.  Fine.

       However, note that hwloc_get_obj_by_type() will return NULL in
       2 (effectively) different cases:

       - no objects of the requested type were found
       - the Nth object of the requested type was not found

       So first we have to see if we can find *any* cores by looking
       for the 0th core.  If we find it, then try to find the Nth
       core.  Otherwise, try to find the Nth PU. */
    if (opal_hwloc_use_hwthreads_as_cpus || (NULL == hwloc_get_obj_by_type(topo, HWLOC_OBJ_CORE, 0))) {
        obj_type = HWLOC_OBJ_PU;
    }

    if (OPAL_HWLOC_PHYSICAL == rtype) {
        /* find the pu - note that we can only find physical PUs
         * as cores do not have unique physical numbers (they are
         * numbered within their sockets instead). So we find the
         * specified PU, and then return the core object that contains it */
        obj = hwloc_get_pu_obj_by_os_index(topo, lid);
        OPAL_OUTPUT_VERBOSE((5, opal_hwloc_base_framework.framework_output,
                             "physical cpu %d %s found in cpuset %s",
                             lid, (NULL == obj) ? "not" : "is",
                             (NULL == opal_hwloc_base_cpu_list) ? "None" : opal_hwloc_base_cpu_list));
        /* we now need to shift upward to the core including this PU */
        if (NULL != obj && HWLOC_OBJ_CORE == obj_type) {
            obj = obj->parent;
        }
        return obj;
    }

    opal_output_verbose(5, opal_hwloc_base_framework.framework_output,
                        "Searching for %d LOGICAL PU", lid);

    /* Now do the actual lookup. */
    obj = hwloc_get_obj_by_type(topo, obj_type, lid);
    OPAL_OUTPUT_VERBOSE((5, opal_hwloc_base_framework.framework_output,
                         "logical cpu %d %s found in cpuset %s",
                         lid, (NULL == obj) ? "not" : "is",
                         (NULL == opal_hwloc_base_cpu_list) ? "None" : opal_hwloc_base_cpu_list));

    /* Found the right core (or PU). Return the object */
    return obj;
}

/* determine the node-level available cpuset based on
 * online vs allowed vs user-specified cpus
 */
int opal_hwloc_base_filter_cpus(hwloc_topology_t topo)
{
    hwloc_obj_t root, pu;
    hwloc_cpuset_t avail = NULL, pucpus, res;
    opal_hwloc_topo_data_t *sum;
    opal_hwloc_obj_data_t *data;
    char **ranges=NULL, **range=NULL;
    int idx, cpu, start, end;

    root = hwloc_get_root_obj(topo);

    if (NULL == root->userdata) {
        root->userdata = (void*)OBJ_NEW(opal_hwloc_topo_data_t);
    }
    sum = (opal_hwloc_topo_data_t*)root->userdata;

    /* should only ever enter here once, but check anyway */
    if (NULL != sum->available) {
        return OPAL_SUCCESS;
    }

    /* process any specified default cpu set against this topology */
    if (NULL == opal_hwloc_base_cpu_list) {
        /* get the root available cpuset */
        #if HWLOC_API_VERSION < 0x20000
            avail = hwloc_bitmap_alloc();
            hwloc_bitmap_and(avail, root->online_cpuset, root->allowed_cpuset);
        #else
            avail = hwloc_bitmap_dup(root->allowed_cpuset);
        #endif
        OPAL_OUTPUT_VERBOSE((5, opal_hwloc_base_framework.framework_output,
                             "hwloc:base: no cpus specified - using root available cpuset"));
    } else {
        OPAL_OUTPUT_VERBOSE((5, opal_hwloc_base_framework.framework_output,
                             "hwloc:base: filtering cpuset"));
        /* find the specified logical cpus */
        ranges = opal_argv_split(opal_hwloc_base_cpu_list, ',');
        avail = hwloc_bitmap_alloc();
        hwloc_bitmap_zero(avail);
        res = hwloc_bitmap_alloc();
        pucpus = hwloc_bitmap_alloc();
        for (idx=0; idx < opal_argv_count(ranges); idx++) {
            range = opal_argv_split(ranges[idx], '-');
            switch (opal_argv_count(range)) {
            case 1:
                /* only one cpu given - get that object */
                cpu = strtoul(range[0], NULL, 10);
                if (NULL != (pu = opal_hwloc_base_get_pu(topo, cpu, OPAL_HWLOC_LOGICAL))) {
                    #if HWLOC_API_VERSION < 0x20000
                        hwloc_bitmap_and(pucpus, pu->online_cpuset, pu->allowed_cpuset);
                    #else
                        hwloc_bitmap_free(pucpus);
                        pucpus = hwloc_bitmap_dup(pu->allowed_cpuset);
                    #endif
                    hwloc_bitmap_or(res, avail, pucpus);
                    hwloc_bitmap_copy(avail, res);
                    data = (opal_hwloc_obj_data_t*)pu->userdata;
                    if (NULL == data) {
                        pu->userdata = (void*)OBJ_NEW(opal_hwloc_obj_data_t);
                        data = (opal_hwloc_obj_data_t*)pu->userdata;
                    }
                    data->npus++;
                }
                break;
            case 2:
                /* range given */
                start = strtoul(range[0], NULL, 10);
                end = strtoul(range[1], NULL, 10);
                for (cpu=start; cpu <= end; cpu++) {
                    if (NULL != (pu = opal_hwloc_base_get_pu(topo, cpu, OPAL_HWLOC_LOGICAL))) {
                        #if HWLOC_API_VERSION < 0x20000
                            hwloc_bitmap_and(pucpus, pu->online_cpuset, pu->allowed_cpuset);
                        #else
                            hwloc_bitmap_free(pucpus);
                            pucpus = hwloc_bitmap_dup(pu->allowed_cpuset);
                        #endif
                        hwloc_bitmap_or(res, avail, pucpus);
                        hwloc_bitmap_copy(avail, res);
                        data = (opal_hwloc_obj_data_t*)pu->userdata;
                        if (NULL == data) {
                            pu->userdata = (void*)OBJ_NEW(opal_hwloc_obj_data_t);
                            data = (opal_hwloc_obj_data_t*)pu->userdata;
                        }
                        data->npus++;
                    }
                }
                break;
            default:
                break;
            }
            opal_argv_free(range);
        }
        if (NULL != ranges) {
            opal_argv_free(ranges);
        }
        hwloc_bitmap_free(res);
        hwloc_bitmap_free(pucpus);
    }

    /* cache this info */
    sum->available = avail;

    return OPAL_SUCCESS;
}

static void fill_cache_line_size(void)
{
    int i = 0, cache_level = 2;
    unsigned size;
    unsigned int cache_object = HWLOC_OBJ_L2CACHE;
    hwloc_obj_t obj;
    bool found = false;

    /* Look for the smallest L2 cache size */
    size = 4096;
    while (cache_level > 0 && !found) {
        i=0;
        while (1) {
            obj = opal_hwloc_base_get_obj_by_type(opal_hwloc_topology,
                                                  cache_object, cache_level,
                                                  i, OPAL_HWLOC_LOGICAL);
            if (NULL == obj) {
                --cache_level;
                cache_object = HWLOC_OBJ_L1CACHE;
                break;
            } else {
                if (NULL != obj->attr &&
                    obj->attr->cache.linesize > 0 &&
                    size > obj->attr->cache.linesize) {
                    size = obj->attr->cache.linesize;
                    found = true;
                }
            }
            ++i;
        }
    }

    /* If we found an L2 cache size in the hwloc data, save it in
       opal_cache_line_size.  Otherwise, we'll leave whatever default
       was set in opal_init.c */
    if (found) {
        opal_cache_line_size = (int) size;
    }
}

int opal_hwloc_base_get_topology(void)
{
    int rc;
    opal_process_name_t wildcard_rank;
    char *val = NULL;
#if HWLOC_API_VERSION >= 0x20000
    int rc2, rc3, fd;
    uint64_t addr, *aptr, size, *sptr;
    char *shmemfile;
#endif

    opal_output_verbose(2, opal_hwloc_base_framework.framework_output,
                         "hwloc:base:get_topology");

    /* see if we already have it */
    if (NULL != opal_hwloc_topology) {
        return OPAL_SUCCESS;
    }
    wildcard_rank.jobid = OPAL_PROC_MY_NAME.jobid;
    wildcard_rank.vpid = OPAL_VPID_WILDCARD;

    if (NULL != opal_pmix.get) {
#if HWLOC_API_VERSION >= 0x20000
        opal_output_verbose(2, opal_hwloc_base_framework.framework_output,
                             "hwloc:base: looking for topology in shared memory");

        /* first try to get the shmem link, if available */
        aptr = &addr;
        sptr = &size;
        OPAL_MODEX_RECV_VALUE_OPTIONAL(rc, OPAL_PMIX_HWLOC_SHMEM_FILE,
                                       &wildcard_rank, (void**)&shmemfile, OPAL_STRING);
        OPAL_MODEX_RECV_VALUE_OPTIONAL(rc2, OPAL_PMIX_HWLOC_SHMEM_ADDR,
                                       &wildcard_rank, (void**)&aptr, OPAL_SIZE);
        OPAL_MODEX_RECV_VALUE_OPTIONAL(rc3, OPAL_PMIX_HWLOC_SHMEM_SIZE,
                                       &wildcard_rank, (void**)&sptr, OPAL_SIZE);
        if (OPAL_SUCCESS == rc && OPAL_SUCCESS == rc2 && OPAL_SUCCESS == rc3) {
            if (0 > (fd = open(shmemfile, O_RDONLY))) {
                free(shmemfile);
                OPAL_ERROR_LOG(OPAL_ERR_FILE_OPEN_FAILURE)
                return OPAL_ERR_FILE_OPEN_FAILURE;
            }
            free(shmemfile);
            if (0 != hwloc_shmem_topology_adopt(&opal_hwloc_topology, fd,
                                                0, (void*)addr, size, 0)) {
                if (4 < opal_output_get_verbosity(opal_hwloc_base_framework.framework_output)) {
                    FILE *file = fopen("/proc/self/maps", "r");
                    if (file) {
                        char line[256];
<<<<<<< HEAD
                        opal_output(0, "Dumping /proc/self/maps");
=======
                        opal_output(opal_hwloc_base_framework.framework_output,
                                    "Dumping /proc/self/maps");
>>>>>>> 50f471e3
                        while (fgets(line, sizeof(line), file) != NULL) {
                            char *end = strchr(line, '\n');
                            if (end) {
                                *end = '\0';
<<<<<<< HEAD
                            }
                            opal_output(0, "%s", line);
=======
                            opal_output(opal_hwloc_base_framework.framework_output,
                                        line);
>>>>>>> 50f471e3
                        }
                        fclose(file);
                    }
                }
                /* failed to adopt from shmem, fallback to other ways to get the topology */
            } else {
                opal_output_verbose(2, opal_hwloc_base_framework.framework_output,
                                    "hwloc:base: topology in shared memory");
                topo_in_shmem = true;
                return OPAL_SUCCESS;
            }
        }
#endif
        /* if that isn't available, then try to retrieve
         * the xml representation from the PMIx data store */
        opal_output_verbose(1, opal_hwloc_base_framework.framework_output,
                            "hwloc:base[%s:%d] getting topology XML string",
                            __FILE__, __LINE__);
#if HWLOC_API_VERSION >= 0x20000
        OPAL_MODEX_RECV_VALUE_IMMEDIATE(rc, OPAL_PMIX_HWLOC_XML_V2,
                                        &wildcard_rank, &val, OPAL_STRING);
#else
        OPAL_MODEX_RECV_VALUE_IMMEDIATE(rc, OPAL_PMIX_HWLOC_XML_V1,
                                        &wildcard_rank, &val, OPAL_STRING);
#endif
    } else {
        opal_output_verbose(1, opal_hwloc_base_framework.framework_output,
                            "hwloc:base PMIx not available");
        rc = OPAL_ERR_NOT_SUPPORTED;
    }

    if (OPAL_SUCCESS == rc && NULL != val) {
        opal_output_verbose(1, opal_hwloc_base_framework.framework_output,
                            "hwloc:base loading topology from XML");
        /* load the topology */
        if (0 != hwloc_topology_init(&opal_hwloc_topology)) {
            free(val);
            return OPAL_ERROR;
        }
        if (0 != hwloc_topology_set_xmlbuffer(opal_hwloc_topology, val, strlen(val))) {
            free(val);
            hwloc_topology_destroy(opal_hwloc_topology);
            return OPAL_ERROR;
        }
        /* since we are loading this from an external source, we have to
         * explicitly set a flag so hwloc sets things up correctly
         */
        if (0 != opal_hwloc_base_topology_set_flags(opal_hwloc_topology,
                                                    HWLOC_TOPOLOGY_FLAG_IS_THISSYSTEM,
                                                    true)) {
            hwloc_topology_destroy(opal_hwloc_topology);
            free(val);
            return OPAL_ERROR;
        }
        /* now load the topology */
        if (0 != hwloc_topology_load(opal_hwloc_topology)) {
            hwloc_topology_destroy(opal_hwloc_topology);
            free(val);
            return OPAL_ERROR;
        }
        free(val);
        /* filter the cpus thru any default cpu set */
        if (OPAL_SUCCESS != (rc = opal_hwloc_base_filter_cpus(opal_hwloc_topology))) {
            hwloc_topology_destroy(opal_hwloc_topology);
            return rc;
        }
    } else if (NULL == opal_hwloc_base_topo_file) {
        opal_output_verbose(1, opal_hwloc_base_framework.framework_output,
                            "hwloc:base discovering topology");
        if (0 != hwloc_topology_init(&opal_hwloc_topology) ||
            0 != opal_hwloc_base_topology_set_flags(opal_hwloc_topology, 0, true) ||
            0 != hwloc_topology_load(opal_hwloc_topology)) {
            OPAL_ERROR_LOG(OPAL_ERR_NOT_SUPPORTED);
            return OPAL_ERR_NOT_SUPPORTED;
        }
        /* filter the cpus thru any default cpu set */
        if (OPAL_SUCCESS != (rc = opal_hwloc_base_filter_cpus(opal_hwloc_topology))) {
            hwloc_topology_destroy(opal_hwloc_topology);
            return rc;
        }
    } else {
        opal_output_verbose(1, opal_hwloc_base_framework.framework_output,
                            "hwloc:base loading topology from file %s",
                            opal_hwloc_base_topo_file);
        if (OPAL_SUCCESS != (rc = opal_hwloc_base_set_topology(opal_hwloc_base_topo_file))) {
            return rc;
        }
    }

    /* fill opal_cache_line_size global with the smallest L1 cache
       line size */
    fill_cache_line_size();

    /* get or update our local cpuset - it will get used multiple
     * times, so it's more efficient to keep a global copy
     */
    opal_hwloc_base_get_local_cpuset();

    return OPAL_SUCCESS;
}

int opal_hwloc_base_set_topology(char *topofile)
{
    struct hwloc_topology_support *support;

     OPAL_OUTPUT_VERBOSE((5, opal_hwloc_base_framework.framework_output,
                          "hwloc:base:set_topology %s", topofile));

   if (NULL != opal_hwloc_topology) {
        hwloc_topology_destroy(opal_hwloc_topology);
    }
    if (0 != hwloc_topology_init(&opal_hwloc_topology)) {
        return OPAL_ERR_NOT_SUPPORTED;
    }
    if (0 != hwloc_topology_set_xml(opal_hwloc_topology, topofile)) {
        hwloc_topology_destroy(opal_hwloc_topology);
        OPAL_OUTPUT_VERBOSE((5, opal_hwloc_base_framework.framework_output,
                             "hwloc:base:set_topology bad topo file"));
        return OPAL_ERR_NOT_SUPPORTED;
    }
    /* since we are loading this from an external source, we have to
     * explicitly set a flag so hwloc sets things up correctly
     */
    if (0 != opal_hwloc_base_topology_set_flags(opal_hwloc_topology,
                                                HWLOC_TOPOLOGY_FLAG_IS_THISSYSTEM,
                                                true)) {
        hwloc_topology_destroy(opal_hwloc_topology);
        return OPAL_ERR_NOT_SUPPORTED;
    }
    if (0 != hwloc_topology_load(opal_hwloc_topology)) {
        hwloc_topology_destroy(opal_hwloc_topology);
        OPAL_OUTPUT_VERBOSE((5, opal_hwloc_base_framework.framework_output,
                             "hwloc:base:set_topology failed to load"));
        return OPAL_ERR_NOT_SUPPORTED;
    }

    /* unfortunately, hwloc does not include support info in its
     * xml output :-(( We default to assuming it is present as
     * systems that use this option are likely to provide
     * binding support
     */
    support = (struct hwloc_topology_support*)hwloc_topology_get_support(opal_hwloc_topology);
    support->cpubind->set_thisproc_cpubind = true;
    support->membind->set_thisproc_membind = true;

    /* fill opal_cache_line_size global with the smallest L1 cache
       line size */
    fill_cache_line_size();

    /* all done */
    return OPAL_SUCCESS;
}

static void free_object(hwloc_obj_t obj)
{
    opal_hwloc_obj_data_t *data;
    unsigned k;

    /* free any data hanging on this object */
    if (NULL != obj->userdata) {
        data = (opal_hwloc_obj_data_t*)obj->userdata;
        OBJ_RELEASE(data);
        obj->userdata = NULL;
    }

    /* loop thru our children */
    for (k=0; k < obj->arity; k++) {
        free_object(obj->children[k]);
    }
}

void opal_hwloc_base_free_topology(hwloc_topology_t topo)
{
    hwloc_obj_t obj;
    opal_hwloc_topo_data_t *rdata;
    unsigned k;

    if (!topo_in_shmem) {
        obj = hwloc_get_root_obj(topo);
        /* release the root-level userdata */
        if (NULL != obj->userdata) {
            rdata = (opal_hwloc_topo_data_t*)obj->userdata;
            OBJ_RELEASE(rdata);
            obj->userdata = NULL;
        }
        /* now recursively descend and release userdata
         * in the rest of the objects
         */
        for (k=0; k < obj->arity; k++) {
            free_object(obj->children[k]);
        }
    }
    hwloc_topology_destroy(topo);
}

void opal_hwloc_base_get_local_cpuset(void)
{
    hwloc_obj_t root;

    if (NULL != opal_hwloc_topology) {
        if (NULL == opal_hwloc_my_cpuset) {
            opal_hwloc_my_cpuset = hwloc_bitmap_alloc();
        }

        /* get the cpus we are bound to */
        if (hwloc_get_cpubind(opal_hwloc_topology,
                              opal_hwloc_my_cpuset,
                              HWLOC_CPUBIND_PROCESS) < 0) {
            /* we are not bound - use the root's available cpuset */
            root = hwloc_get_root_obj(opal_hwloc_topology);
            hwloc_bitmap_copy(opal_hwloc_my_cpuset, root->cpuset);
        }
    }
}

int opal_hwloc_base_report_bind_failure(const char *file,
                                        int line,
                                        const char *msg, int rc)
{
    static int already_reported = 0;

    if (!already_reported &&
        OPAL_HWLOC_BASE_MBFA_SILENT != opal_hwloc_base_mbfa) {
        char hostname[OPAL_MAXHOSTNAMELEN];
        gethostname(hostname, sizeof(hostname));

        opal_show_help("help-opal-hwloc-base.txt", "mbind failure", true,
                       hostname, getpid(), file, line, msg,
                       (OPAL_HWLOC_BASE_MBFA_WARN == opal_hwloc_base_mbfa) ?
                       "Warning -- your job will continue, but possibly with degraded performance" :
                       "ERROR -- your job may abort or behave erraticly");
        already_reported = 1;
        return rc;
    }

    return OPAL_SUCCESS;
}

static void df_search_cores(hwloc_obj_t obj, unsigned int *cnt)
{
    unsigned k;
    opal_hwloc_obj_data_t *data;

    if (HWLOC_OBJ_CORE == obj->type) {
        data = (opal_hwloc_obj_data_t*)obj->userdata;
        if (NULL == data) {
            data = OBJ_NEW(opal_hwloc_obj_data_t);
            obj->userdata = (void*)data;
        }
        if (NULL == opal_hwloc_base_cpu_list) {
            data->npus = 1;
        }
        *cnt += data->npus;
        return;
    }

    for (k=0; k < obj->arity; k++) {
        df_search_cores(obj->children[k], cnt);
    }
    return;
}

/* determine if there is a single cpu in a bitmap */
bool opal_hwloc_base_single_cpu(hwloc_cpuset_t cpuset)
{
    int i;
    bool one=false;

    /* count the number of bits that are set - there is
     * one bit for each available pu. We could just
     * subtract the first and last indices, but there
     * may be "holes" in the bitmap corresponding to
     * offline or unallowed cpus - so we have to
     * search for them. Return false if we anything
     * other than one
     */
    for (i=hwloc_bitmap_first(cpuset);
         i <= hwloc_bitmap_last(cpuset);
         i++) {
        if (hwloc_bitmap_isset(cpuset, i)) {
            if (one) {
                return false;
            }
            one = true;
        }
    }

    return one;
}

/* get the number of pu's under a given hwloc object */
unsigned int opal_hwloc_base_get_npus(hwloc_topology_t topo,
                                      hwloc_obj_t obj)
{
    opal_hwloc_obj_data_t *data;
    unsigned int cnt = 0;

    data = (opal_hwloc_obj_data_t*)obj->userdata;
    if (NULL == data || !data->npus_calculated) {
        if (!opal_hwloc_use_hwthreads_as_cpus) {
            /* if we are treating cores as cpus, then we really
             * want to know how many cores are in this object.
             * hwloc sets a bit for each "pu", so we can't just
             * count bits in this case as there may be more than
             * one hwthread/core. Instead, find the number of cores
             * in the system
             *
             * NOTE: remember, hwloc can't find "cores" in all
             * environments. So first check to see if it found
             * "core" at all.
             */
            if (NULL != hwloc_get_obj_by_type(topo, HWLOC_OBJ_CORE, 0)) {
                /* starting at the incoming obj, do a down-first search
                 * and count the number of cores under it
                 */
                cnt = 0;
                df_search_cores(obj, &cnt);
            }
        } else {
            hwloc_cpuset_t cpuset;

            /* if we are treating cores as cpus, or the system can't detect
             * "cores", then get the available cpuset for this object - this will
             * create and store the data
             */
            if (NULL == (cpuset = obj->cpuset)) {
                return 0;
            }
            /* count the number of bits that are set - there is
             * one bit for each available pu. We could just
             * subtract the first and last indices, but there
             * may be "holes" in the bitmap corresponding to
             * offline or unallowed cpus - so we count them with
             * the bitmap "weight" (a.k.a. population count) function
             */
            cnt = hwloc_bitmap_weight(cpuset);
        }
        /* cache the info */
        data = (opal_hwloc_obj_data_t*)obj->userdata;  // in case it was added
        if (NULL == data) {
            data = OBJ_NEW(opal_hwloc_obj_data_t);
            obj->userdata = (void*)data;
        }
        data->npus = cnt;
        data->npus_calculated = true;
    }

    return data->npus;
}

unsigned int opal_hwloc_base_get_obj_idx(hwloc_topology_t topo,
                                         hwloc_obj_t obj,
                                         opal_hwloc_resource_type_t rtype)
{
    unsigned cache_level=0;
    opal_hwloc_obj_data_t *data;
    hwloc_obj_t ptr;
    unsigned int nobjs, i;

    OPAL_OUTPUT_VERBOSE((5, opal_hwloc_base_framework.framework_output,
                         "hwloc:base:get_idx"));

    /* see if we already have the info */
    data = (opal_hwloc_obj_data_t*)obj->userdata;

    if (NULL == data) {
        data = OBJ_NEW(opal_hwloc_obj_data_t);
        obj->userdata = (void*)data;
    }

    if (data->idx < UINT_MAX) {
        OPAL_OUTPUT_VERBOSE((5, opal_hwloc_base_framework.framework_output,
                             "hwloc:base:get_idx already have data: %u",
                             data->idx));
        return data->idx;
    }

#if HWLOC_API_VERSION < 0x20000
    /* determine the number of objects of this type */
    if (HWLOC_OBJ_CACHE == obj->type) {
        cache_level = obj->attr->cache.depth;
    }
#endif

    nobjs = opal_hwloc_base_get_nbobjs_by_type(topo, obj->type, cache_level, rtype);

    OPAL_OUTPUT_VERBOSE((5, opal_hwloc_base_framework.framework_output,
                         "hwloc:base:get_idx found %u objects of type %s:%u",
                         nobjs, hwloc_obj_type_string(obj->type), cache_level));

    /* find this object */
    for (i=0; i < nobjs; i++) {
        ptr = opal_hwloc_base_get_obj_by_type(topo, obj->type, cache_level, i, rtype);
        if (ptr == obj) {
            data->idx = i;
            return i;
        }
    }
    /* if we get here, it wasn't found */
    opal_show_help("help-opal-hwloc-base.txt",
                   "obj-idx-failed", true,
                   hwloc_obj_type_string(obj->type), cache_level);
    return UINT_MAX;
}

/* hwloc treats cache objects as special
 * cases. Instead of having a unique type for each cache level,
 * there is a single cache object type, and the level is encoded
 * in an attribute union. So looking for cache objects involves
 * a multi-step test :-(
 *
 * And, of course, we make things even worse because we don't
 * always care about what is physically or logically present,
 * but rather what is available to us. For example, we don't
 * want to map or bind to a cpu that is offline, or one that
 * we aren't allowed by use by the OS. So we have to also filter
 * the search to avoid those objects that don't have any cpus
 * we can use :-((
 */
static hwloc_obj_t df_search(hwloc_topology_t topo,
                             hwloc_obj_t start,
                             hwloc_obj_type_t target,
                             unsigned cache_level,
                             unsigned int nobj,
                             opal_hwloc_resource_type_t rtype,
                             unsigned int *idx,
                             unsigned int *num_objs)
{
    unsigned k;
    hwloc_obj_t obj;
    opal_hwloc_obj_data_t *data;

    if (target == start->type) {
#if HWLOC_API_VERSION < 0x20000
        if (HWLOC_OBJ_CACHE == start->type && cache_level != start->attr->cache.depth) {
            goto notfound;
        }
#endif
        if (OPAL_HWLOC_LOGICAL == rtype) {
            /* the hwloc tree is composed of LOGICAL objects, so the only
             * time we come here is when we are looking for logical caches
             */
            if (NULL != num_objs) {
                /* we are counting the number of caches at this level */
                *num_objs += 1;
            } else if (*idx == nobj) {
                /* found the specific instance of the cache level being sought */
                return start;
            }
            *idx += 1;
            return NULL;
        }
        if (OPAL_HWLOC_PHYSICAL == rtype) {
            /* the PHYSICAL object number is stored as the os_index. When
             * counting physical objects, we can't just count the number
             * that are in the hwloc tree as the only entries in the tree
             * are LOGICAL objects - i.e., any physical gaps won't show. So
             * we instead return the MAX os_index, as this is the best we
             * can do to tell you how many PHYSICAL objects are in the system.
             *
             * NOTE: if the last PHYSICAL object is not present (e.g., the last
             * socket on the node is empty), then the count we return will
             * be wrong!
             */
            if (NULL != num_objs) {
                /* we are counting the number of these objects */
                if (*num_objs < (unsigned int)start->os_index) {
                    *num_objs = (unsigned int)start->os_index;
                }
            } else if (*idx == nobj) {
                /* found the specific instance of the cache level being sought */
                return start;
            }
            *idx += 1;
            return NULL;
        }
        if (OPAL_HWLOC_AVAILABLE == rtype) {
            /* check - do we already know the index of this object */
            data = (opal_hwloc_obj_data_t*)start->userdata;
            if (NULL == data) {
                data = OBJ_NEW(opal_hwloc_obj_data_t);
                start->userdata = (void*)data;
            }
            /* if we already know our location and it matches,
             * then we are good
             */
            if (UINT_MAX != data->idx && data->idx == nobj) {
                return start;
            }
            /* see if we already know our available cpuset */
            if (NULL == data->available) {
                data->available = hwloc_bitmap_dup(start->cpuset);
            }
            if (NULL != data->available && !hwloc_bitmap_iszero(data->available)) {
                if (NULL != num_objs) {
                    *num_objs += 1;
                } else if (*idx == nobj) {
                    /* cache the location */
                    data->idx = *idx;
                    return start;
                }
                *idx += 1;
            }
            return NULL;
        }
        /* if it wasn't one of the above, then we are lost */
        return NULL;
    }

#if HWLOC_API_VERSION < 0x20000
  notfound:
#endif
    for (k=0; k < start->arity; k++) {
        obj = df_search(topo, start->children[k], target, cache_level, nobj, rtype, idx, num_objs);
        if (NULL != obj) {
            return obj;
        }
    }

    return NULL;
}

unsigned int opal_hwloc_base_get_nbobjs_by_type(hwloc_topology_t topo,
                                                hwloc_obj_type_t target,
                                                unsigned cache_level,
                                                opal_hwloc_resource_type_t rtype)
{
    unsigned int num_objs, idx;
    hwloc_obj_t obj;
    opal_hwloc_summary_t *sum;
    opal_hwloc_topo_data_t *data;
    int rc;

    /* bozo check */
    if (NULL == topo) {
        OPAL_OUTPUT_VERBOSE((5, opal_hwloc_base_framework.framework_output,
                             "hwloc:base:get_nbobjs NULL topology"));
        return 0;
    }

    /* if we want the number of LOGICAL objects, we can just
     * use the hwloc accessor to get it, unless it is a CACHE
     * as these are treated as special cases
     */
    if (OPAL_HWLOC_LOGICAL == rtype
#if HWLOC_API_VERSION < 0x20000
        && HWLOC_OBJ_CACHE != target
#endif
       ) {
        /* we should not get an error back, but just in case... */
        if (0 > (rc = hwloc_get_nbobjs_by_type(topo, target))) {
            opal_output(0, "UNKNOWN HWLOC ERROR");
            return 0;
        }
        return rc;
    }

    /* for everything else, we have to do some work */
    num_objs = 0;
    idx = 0;
    obj = hwloc_get_root_obj(topo);

    /* first see if the topology already has this summary */
    data = (opal_hwloc_topo_data_t*)obj->userdata;
    if (NULL == data) {
        data = OBJ_NEW(opal_hwloc_topo_data_t);
        obj->userdata = (void*)data;
    } else {
        OPAL_LIST_FOREACH(sum, &data->summaries, opal_hwloc_summary_t) {
            if (target == sum->type &&
                cache_level == sum->cache_level &&
                rtype == sum->rtype) {
                /* yep - return the value */
                OPAL_OUTPUT_VERBOSE((5, opal_hwloc_base_framework.framework_output,
                                     "hwloc:base:get_nbojbs pre-existing data %u of %s:%u",
                                     sum->num_objs, hwloc_obj_type_string(target), cache_level));
                return sum->num_objs;
            }
        }
    }

    /* don't already know it - go get it */
    df_search(topo, obj, target, cache_level, 0, rtype, &idx, &num_objs);

    /* cache the results for later */
    sum = OBJ_NEW(opal_hwloc_summary_t);
    sum->type = target;
    sum->cache_level = cache_level;
    sum->num_objs = num_objs;
    sum->rtype = rtype;
    opal_list_append(&data->summaries, &sum->super);

    OPAL_OUTPUT_VERBOSE((5, opal_hwloc_base_framework.framework_output,
                         "hwloc:base:get_nbojbs computed data %u of %s:%u",
                         num_objs, hwloc_obj_type_string(target), cache_level));

    return num_objs;
}

static hwloc_obj_t df_search_min_bound(hwloc_topology_t topo,
                                       hwloc_obj_t start,
                                       hwloc_obj_type_t target,
                                       unsigned cache_level,
                                       unsigned int *min_bound)
{
    unsigned k;
    hwloc_obj_t obj, save=NULL;
    opal_hwloc_obj_data_t *data;

    if (target == start->type) {
        /* only consider procs that are allowed */
        if (0 == (k = opal_hwloc_base_get_npus(topo, start))) {
            goto notfound;
        }
#if HWLOC_API_VERSION < 0x20000
        if (HWLOC_OBJ_CACHE == start->type && cache_level != start->attr->cache.depth) {
            goto notfound;
        }
#endif
        /* see how many procs are bound to us */
        data = (opal_hwloc_obj_data_t*)start->userdata;
        if (NULL == data) {
            data = OBJ_NEW(opal_hwloc_obj_data_t);
            start->userdata = data;
        }

        OPAL_OUTPUT_VERBOSE((5, opal_hwloc_base_framework.framework_output,
                             "hwloc:base:min_bound_under_obj object %s:%u nbound %u min %u",
                             hwloc_obj_type_string(target), start->logical_index,
                             data->num_bound, *min_bound));
        if (data->num_bound < *min_bound) {
            *min_bound = data->num_bound;
            return start;
        }
        /* if we have more procs bound to us than the min, return NULL */
        return NULL;
    }

 notfound:
    for (k=0; k < start->arity; k++) {
        obj = df_search_min_bound(topo, start->children[k], target, cache_level, min_bound);
        if (NULL != obj) {
            save = obj;
        }
        /* if the target level is HWTHREAD and we are NOT treating
         * hwthreads as separate cpus, then we can only consider
         * the 0th hwthread on a core
         */
        if (HWLOC_OBJ_CORE == start->type && HWLOC_OBJ_PU == target &&
            !opal_hwloc_use_hwthreads_as_cpus) {
            break;
        }
    }

    return save;
}

hwloc_obj_t opal_hwloc_base_find_min_bound_target_under_obj(hwloc_topology_t topo,
                                                            hwloc_obj_t obj,
                                                            hwloc_obj_type_t target,
                                                            unsigned cache_level)
{
    unsigned int min_bound;
    hwloc_obj_t loc;

    /* bozo check */
    if (NULL == topo || NULL == obj) {
        OPAL_OUTPUT_VERBOSE((5, opal_hwloc_base_framework.framework_output,
                             "hwloc:base:find_min_bound_under_obj NULL %s",
                             (NULL == topo) ? "topology" : "object"));
        return NULL;
    }


    /* if the object and target is the same type, then there is
     * nothing under it, so just return itself
     */
    if (target == obj->type) {
        /* again, we have to treat caches differently as
         * the levels distinguish them
         */
#if HWLOC_API_VERSION < 0x20000
        if (HWLOC_OBJ_CACHE == target &&
            cache_level < obj->attr->cache.depth) {
            goto moveon;
        }
#endif
        return obj;
    }

#if HWLOC_API_VERSION < 0x20000
  moveon:
#endif
    /* the hwloc accessors all report at the topo level,
     * so we have to do some work
     */
    min_bound = UINT_MAX;

    loc = df_search_min_bound(topo, obj, target, cache_level, &min_bound);

    if (NULL != loc) {
#if HWLOC_API_VERSION < 0x20000
        if (HWLOC_OBJ_CACHE == target) {
            OPAL_OUTPUT_VERBOSE((5, opal_hwloc_base_framework.framework_output,
                        "hwloc:base:min_bound_under_obj found min bound of %u on %s:%u:%u",
                        min_bound, hwloc_obj_type_string(target),
                        cache_level, loc->logical_index));
        } else
#endif
            OPAL_OUTPUT_VERBOSE((5, opal_hwloc_base_framework.framework_output,
                        "hwloc:base:min_bound_under_obj found min bound of %u on %s:%u",
                        min_bound, hwloc_obj_type_string(target), loc->logical_index));
    }

    return loc;
}

/* as above, only return the Nth instance of the specified object
 * type from inside the topology
 */
hwloc_obj_t opal_hwloc_base_get_obj_by_type(hwloc_topology_t topo,
                                            hwloc_obj_type_t target,
                                            unsigned cache_level,
                                            unsigned int instance,
                                            opal_hwloc_resource_type_t rtype)
{
    unsigned int idx;
    hwloc_obj_t obj;

    /* bozo check */
    if (NULL == topo) {
        return NULL;
    }

    /* if we want the nth LOGICAL object, we can just
     * use the hwloc accessor to get it, unless it is a CACHE
     * as these are treated as special cases
     */
    if (OPAL_HWLOC_LOGICAL == rtype
#if HWLOC_API_VERSION < 0x20000
        && HWLOC_OBJ_CACHE != target
#endif
       ) {
        return hwloc_get_obj_by_type(topo, target, instance);
    }

    /* for everything else, we have to do some work */
    idx = 0;
    obj = hwloc_get_root_obj(topo);
    return df_search(topo, obj, target, cache_level, instance, rtype, &idx, NULL);
}

static void df_clear(hwloc_topology_t topo,
                     hwloc_obj_t start)
{
    unsigned k;
    opal_hwloc_obj_data_t *data;

    /* see how many procs are bound to us */
    data = (opal_hwloc_obj_data_t*)start->userdata;
    if (NULL != data) {
        data->num_bound = 0;
    }

    for (k=0; k < start->arity; k++) {
        df_clear(topo, start->children[k]);
    }
}

void opal_hwloc_base_clear_usage(hwloc_topology_t topo)
{
    hwloc_obj_t root;
    unsigned k;

    /* bozo check */
    if (NULL == topo) {
        OPAL_OUTPUT_VERBOSE((5, opal_hwloc_base_framework.framework_output,
                             "hwloc:base:clear_usage: NULL topology"));
        return;
    }

    root = hwloc_get_root_obj(topo);
    /* must not start at root as the root object has
     * a different userdata attached to it
     */
    for (k=0; k < root->arity; k++) {
        df_clear(topo, root->children[k]);
    }
}

/* The current slot_list notation only goes to the core level - i.e., the location
 * is specified as socket:core. Thus, the code below assumes that all locations
 * are to be parsed under that notation.
 */

static int socket_to_cpu_set(char *cpus,
                             hwloc_topology_t topo,
                             opal_hwloc_resource_type_t rtype,
                             hwloc_bitmap_t cpumask)
{
    char **range;
    int range_cnt;
    int lower_range, upper_range;
    int socket_id;
    hwloc_obj_t obj;

    if ('*' == cpus[0]) {
        /* requesting cpumask for ALL sockets */
        obj = hwloc_get_root_obj(topo);
        /* set to all available processors - essentially,
         * this specification equates to unbound
         */
        hwloc_bitmap_or(cpumask, cpumask, obj->cpuset);
        return OPAL_SUCCESS;
    }

    range = opal_argv_split(cpus,'-');
    range_cnt = opal_argv_count(range);
    switch (range_cnt) {
    case 1:  /* no range was present, so just one socket given */
        socket_id = atoi(range[0]);
        obj = opal_hwloc_base_get_obj_by_type(topo, HWLOC_OBJ_SOCKET, 0, socket_id, rtype);
        /* get the available cpus for this socket */
        hwloc_bitmap_or(cpumask, cpumask, obj->cpuset);
        break;

    case 2:  /* range of sockets was given */
        lower_range = atoi(range[0]);
        upper_range = atoi(range[1]);
        /* cycle across the range of sockets */
        for (socket_id=lower_range; socket_id<=upper_range; socket_id++) {
            obj = opal_hwloc_base_get_obj_by_type(topo, HWLOC_OBJ_SOCKET, 0, socket_id, rtype);
            /* set the available cpus for this socket bits in the bitmask */
            hwloc_bitmap_or(cpumask, cpumask, obj->cpuset);
        }
        break;
    default:
        opal_argv_free(range);
        return OPAL_ERROR;
    }
    opal_argv_free(range);

    return OPAL_SUCCESS;
}

static int socket_core_to_cpu_set(char *socket_core_list,
                                  hwloc_topology_t topo,
                                  opal_hwloc_resource_type_t rtype,
                                  hwloc_bitmap_t cpumask)
{
    int rc=OPAL_SUCCESS, i, j;
    char **socket_core, *corestr;
    char **range, **list;
    int range_cnt;
    int lower_range, upper_range;
    int socket_id, core_id;
    hwloc_obj_t socket, core;
    unsigned int idx;
    hwloc_obj_type_t obj_type = HWLOC_OBJ_CORE;

    socket_core = opal_argv_split(socket_core_list, ':');
    socket_id = atoi(socket_core[0]);

    /* get the object for this socket id */
    if (NULL == (socket = opal_hwloc_base_get_obj_by_type(topo, HWLOC_OBJ_SOCKET, 0,
                                                          socket_id, rtype))) {
        opal_argv_free(socket_core);
        return OPAL_ERR_NOT_FOUND;
    }

    /* as described in comment near top of file, hwloc isn't able
     * to find cores on all platforms. Adjust the type here if
     * required
     */
    if (NULL == hwloc_get_obj_by_type(topo, HWLOC_OBJ_CORE, 0)) {
        obj_type = HWLOC_OBJ_PU;
    }

    for (i=1; NULL != socket_core[i]; i++) {
        if ('C' == socket_core[i][0] ||
            'c' == socket_core[i][0]) {
            corestr = &socket_core[i][1];
        } else {
            corestr = socket_core[i];
        }
        if ('*' == corestr[0]) {
            /* set to all cpus on this socket */
            hwloc_bitmap_or(cpumask, cpumask, socket->cpuset);
            /* we are done - already assigned all cores! */
            rc = OPAL_SUCCESS;
            break;
        } else {
            range = opal_argv_split(corestr, '-');
            range_cnt = opal_argv_count(range);
            /* see if a range was set or not */
            switch (range_cnt) {
            case 1:  /* only one core, or a list of cores, specified */
                list = opal_argv_split(range[0], ',');
                for (j=0; NULL != list[j]; j++) {
                    core_id = atoi(list[j]);
                    /* get that object */
                    idx = 0;
                    if (NULL == (core = df_search(topo, socket, obj_type, 0,
                                                  core_id, OPAL_HWLOC_AVAILABLE,
                                                  &idx, NULL))) {
                        opal_argv_free(list);
                        opal_argv_free(range);
                        opal_argv_free(socket_core);
                        return OPAL_ERR_NOT_FOUND;
                    }
                    /* get the cpus */
                    hwloc_bitmap_or(cpumask, cpumask, core->cpuset);
                }
                opal_argv_free(list);
                break;

            case 2:  /* range of core id's was given */
                opal_output_verbose(5, opal_hwloc_base_framework.framework_output,
                                    "range of cores given: start %s stop %s",
                                    range[0], range[1]);
                lower_range = atoi(range[0]);
                upper_range = atoi(range[1]);
                for (core_id=lower_range; core_id <= upper_range; core_id++) {
                    /* get that object */
                    idx = 0;
                    if (NULL == (core = df_search(topo, socket, obj_type, 0,
                                                  core_id, OPAL_HWLOC_AVAILABLE,
                                                  &idx, NULL))) {
                        opal_argv_free(range);
                        opal_argv_free(socket_core);
                        return OPAL_ERR_NOT_FOUND;
                    }
                    /* get the cpus add them into the result */
                    hwloc_bitmap_or(cpumask, cpumask, core->cpuset);
                }
                break;

            default:
                opal_argv_free(range);
                opal_argv_free(socket_core);
                return OPAL_ERROR;
            }
            opal_argv_free(range);
        }
    }
    opal_argv_free(socket_core);

    return rc;
}

int opal_hwloc_base_cpu_list_parse(const char *slot_str,
                                    hwloc_topology_t topo,
                                    opal_hwloc_resource_type_t rtype,
                                    hwloc_cpuset_t cpumask)
{
    char **item, **rngs;
    int rc, i, j, k;
    hwloc_obj_t pu;
    char **range, **list;
    size_t range_cnt;
    int core_id, lower_range, upper_range;

    /* bozo checks */
    if (NULL == opal_hwloc_topology) {
        return OPAL_ERR_NOT_SUPPORTED;
    }
    if (NULL == slot_str || 0 == strlen(slot_str)) {
        return OPAL_ERR_BAD_PARAM;
    }

    opal_output_verbose(5, opal_hwloc_base_framework.framework_output,
                        "slot assignment: slot_list == %s",
                        slot_str);

    /* split at ';' */
    item = opal_argv_split(slot_str, ';');

    /* start with a clean mask */
    hwloc_bitmap_zero(cpumask);
    /* loop across the items and accumulate the mask */
    for (i=0; NULL != item[i]; i++) {
        opal_output_verbose(5, opal_hwloc_base_framework.framework_output,
                            "working assignment %s",
                            item[i]);
        /* if they specified "socket" by starting with an S/s,
         * or if they use socket:core notation, then parse the
         * socket/core info
         */
        if ('S' == item[i][0] ||
            's' == item[i][0] ||
            NULL != strchr(item[i], ':')) {
            /* specified a socket */
            if (NULL == strchr(item[i], ':')) {
                /* binding just to the socket level, though
                 * it could specify multiple sockets
                 * Skip the S and look for a ranges
                 */
                rngs = opal_argv_split(&item[i][1], ',');
                for (j=0; NULL != rngs[j]; j++) {
                    if (OPAL_SUCCESS != (rc = socket_to_cpu_set(rngs[j], topo, rtype, cpumask))) {
                        opal_argv_free(rngs);
                        opal_argv_free(item);
                        return rc;
                    }
                }
                opal_argv_free(rngs);
            } else {
                /* binding to a socket/whatever specification */
                if ('S' == item[i][0] ||
                    's' == item[i][0]) {
                    rngs = opal_argv_split(&item[i][1], ',');
                    for (j=0; NULL != rngs[j]; j++) {
                        if (OPAL_SUCCESS != (rc = socket_core_to_cpu_set(rngs[j], topo, rtype, cpumask))) {
                            opal_argv_free(rngs);
                            opal_argv_free(item);
                            return rc;
                        }
                    }
                    opal_argv_free(rngs);
                } else {
                    rngs = opal_argv_split(item[i], ',');
                    for (j=0; NULL != rngs[j]; j++) {
                        if (OPAL_SUCCESS != (rc = socket_core_to_cpu_set(rngs[j], topo, rtype, cpumask))) {
                            opal_argv_free(rngs);
                            opal_argv_free(item);
                            return rc;
                        }
                    }
                    opal_argv_free(rngs);
                }
            }
        } else {
            rngs = opal_argv_split(item[i], ',');
            for (k=0; NULL != rngs[k]; k++) {
                /* just a core specification - see if one or a range was given */
                range = opal_argv_split(rngs[k], '-');
                range_cnt = opal_argv_count(range);
                /* see if a range was set or not */
                switch (range_cnt) {
                case 1:  /* only one core, or a list of cores, specified */
                    list = opal_argv_split(range[0], ',');
                    for (j=0; NULL != list[j]; j++) {
                        core_id = atoi(list[j]);
                        /* find the specified available cpu */
                        if (NULL == (pu = opal_hwloc_base_get_pu(topo, core_id, rtype))) {
                            opal_argv_free(range);
                            opal_argv_free(item);
                            opal_argv_free(rngs);
                            opal_argv_free(list);
                            return OPAL_ERR_SILENT;
                        }
                        /* get the cpus for that object and set them in the massk*/
                        hwloc_bitmap_or(cpumask, cpumask, pu->cpuset);
                    }
                    opal_argv_free(list);
                    break;

                case 2:  /* range of core id's was given */
                    lower_range = atoi(range[0]);
                    upper_range = atoi(range[1]);
                    for (core_id=lower_range; core_id <= upper_range; core_id++) {
                        /* find the specified logical available cpu */
                        if (NULL == (pu = opal_hwloc_base_get_pu(topo, core_id, rtype))) {
                            opal_argv_free(range);
                            opal_argv_free(item);
                            opal_argv_free(rngs);
                            return OPAL_ERR_SILENT;
                        }
                        /* get the cpus for that object and set them in the mask*/
                        hwloc_bitmap_or(cpumask, cpumask, pu->cpuset);
                    }
                    break;

                default:
                    opal_argv_free(range);
                    opal_argv_free(item);
                    opal_argv_free(rngs);
                    return OPAL_ERROR;
                }
                opal_argv_free(range);
            }
            opal_argv_free(rngs);
        }
    }
    opal_argv_free(item);
    return OPAL_SUCCESS;
}

opal_hwloc_locality_t opal_hwloc_base_get_relative_locality(hwloc_topology_t topo,
                                                            char *cpuset1, char *cpuset2)
{
    opal_hwloc_locality_t locality;
    hwloc_obj_t obj;
    unsigned depth, d, width, w;
    bool shared;
    hwloc_obj_type_t type;
    int sect1, sect2;
    hwloc_cpuset_t loc1, loc2;

    /* start with what we know - they share a node on a cluster
     * NOTE: we may alter that latter part as hwloc's ability to
     * sense multi-cu, multi-cluster systems grows
     */
    locality = OPAL_PROC_ON_NODE | OPAL_PROC_ON_HOST | OPAL_PROC_ON_CU | OPAL_PROC_ON_CLUSTER;

    /* if either cpuset is NULL, then that isn't bound */
    if (NULL == cpuset1 || NULL == cpuset2) {
        return locality;
    }

    /* get the max depth of the topology */
    depth = hwloc_topology_get_depth(topo);

    /* convert the strings to cpusets */
    loc1 = hwloc_bitmap_alloc();
    hwloc_bitmap_list_sscanf(loc1, cpuset1);
    loc2 = hwloc_bitmap_alloc();
    hwloc_bitmap_list_sscanf(loc2, cpuset2);

    /* start at the first depth below the top machine level */
    for (d=1; d < depth; d++) {
        shared = false;
        /* get the object type at this depth */
        type = hwloc_get_depth_type(topo, d);
        /* if it isn't one of interest, then ignore it */
        if (HWLOC_OBJ_NODE != type &&
            HWLOC_OBJ_SOCKET != type &&
#if HWLOC_API_VERSION < 0x20000
            HWLOC_OBJ_CACHE != type &&
#else
            HWLOC_OBJ_L3CACHE != type &&
            HWLOC_OBJ_L2CACHE != type &&
            HWLOC_OBJ_L1CACHE != type &&
#endif
            HWLOC_OBJ_CORE != type &&
            HWLOC_OBJ_PU != type) {
            continue;
        }
        /* get the width of the topology at this depth */
        width = hwloc_get_nbobjs_by_depth(topo, d);

        /* scan all objects at this depth to see if
         * our locations overlap with them
         */
        for (w=0; w < width; w++) {
            /* get the object at this depth/index */
            obj = hwloc_get_obj_by_depth(topo, d, w);
            /* see if our locations intersect with the cpuset for this obj */
            sect1 = hwloc_bitmap_intersects(obj->cpuset, loc1);
            sect2 = hwloc_bitmap_intersects(obj->cpuset, loc2);
            /* if both intersect, then we share this level */
            if (sect1 && sect2) {
                shared = true;
                switch(obj->type) {
                case HWLOC_OBJ_NODE:
                    locality |= OPAL_PROC_ON_NUMA;
                    break;
                case HWLOC_OBJ_SOCKET:
                    locality |= OPAL_PROC_ON_SOCKET;
                    break;
#if HWLOC_API_VERSION < 0x20000
                case HWLOC_OBJ_CACHE:
                    if (3 == obj->attr->cache.depth) {
                        locality |= OPAL_PROC_ON_L3CACHE;
                    } else if (2 == obj->attr->cache.depth) {
                        locality |= OPAL_PROC_ON_L2CACHE;
                    } else {
                        locality |= OPAL_PROC_ON_L1CACHE;
                    }
                    break;
#else
                case HWLOC_OBJ_L3CACHE:
                    locality |= OPAL_PROC_ON_L3CACHE;
                    break;
                case HWLOC_OBJ_L2CACHE:
                    locality |= OPAL_PROC_ON_L2CACHE;
                    break;
                case HWLOC_OBJ_L1CACHE:
                    locality |= OPAL_PROC_ON_L1CACHE;
                    break;
#endif
                case HWLOC_OBJ_CORE:
                    locality |= OPAL_PROC_ON_CORE;
                    break;
                case HWLOC_OBJ_PU:
                    locality |= OPAL_PROC_ON_HWTHREAD;
                    break;
                default:
                    /* just ignore it */
                    break;
                }
                break;
            }
            /* otherwise, we don't share this
             * object - but we still might share another object
             * on this level, so we have to keep searching
             */
        }
        /* if we spanned the entire width without finding
         * a point of intersection, then no need to go
         * deeper
         */
        if (!shared) {
            break;
        }
    }

    opal_output_verbose(5, opal_hwloc_base_framework.framework_output,
                        "locality: %s",
                        opal_hwloc_base_print_locality(locality));
    hwloc_bitmap_free(loc1);
    hwloc_bitmap_free(loc2);

    return locality;
}

/* searches the given topology for coprocessor objects and returns
 * their serial numbers as a comma-delimited string, or NULL
 * if no coprocessors are found
 */
char* opal_hwloc_base_find_coprocessors(hwloc_topology_t topo)
{
    hwloc_obj_t osdev;
    unsigned i;
    char **cps = NULL;
    char *cpstring = NULL;
    int depth;

    /* coprocessors are recorded under OS_DEVICEs, so first
     * see if we have any of those
     */
    if (HWLOC_TYPE_DEPTH_UNKNOWN == (depth = hwloc_get_type_depth(topo, HWLOC_OBJ_OS_DEVICE))) {
        OPAL_OUTPUT_VERBOSE((5, opal_hwloc_base_framework.framework_output,
                             "hwloc:base:find_coprocessors: NONE FOUND IN TOPO"));
        return NULL;
    }
#if HAVE_DECL_HWLOC_OBJ_OSDEV_COPROC
    /* check the device objects for coprocessors */
    osdev = hwloc_get_obj_by_depth(topo, depth, 0);
    while (NULL != osdev) {
        if (HWLOC_OBJ_OSDEV_COPROC == osdev->attr->osdev.type) {
            /* got one! find and save its serial number */
            for (i=0; i < osdev->infos_count; i++) {
                if (0 == strncmp(osdev->infos[i].name, "MICSerialNumber", strlen("MICSerialNumber"))) {
                    OPAL_OUTPUT_VERBOSE((5, opal_hwloc_base_framework.framework_output,
                                         "hwloc:base:find_coprocessors: coprocessor %s found",
                                         osdev->infos[i].value));
                    opal_argv_append_nosize(&cps, osdev->infos[i].value);
                }
            }
        }
        osdev = osdev->next_cousin;
    }
    if (NULL != cps) {
        cpstring = opal_argv_join(cps, ',');
        opal_argv_free(cps);
    }
    OPAL_OUTPUT_VERBOSE((5, opal_hwloc_base_framework.framework_output,
                         "hwloc:base:find_coprocessors: hosting coprocessors %s",
                         (NULL == cpstring) ? "NONE" : cpstring));
#else
    OPAL_OUTPUT_VERBOSE((5, opal_hwloc_base_framework.framework_output,
                         "hwloc:base:find_coprocessors: the version of hwloc that Open MPI was built against (v%d.%d.%d) does not support detecting coprocessors",
                         (HWLOC_API_VERSION>>16)&&0xFF, (HWLOC_API_VERSION>>8)&0xFF, HWLOC_API_VERSION&&0xFF));
#endif
    return cpstring;
}

#define OPAL_HWLOC_MAX_ELOG_LINE 1024

static char *hwloc_getline(FILE *fp)
{
    char *ret, *buff;
    char input[OPAL_HWLOC_MAX_ELOG_LINE];

    ret = fgets(input, OPAL_HWLOC_MAX_ELOG_LINE, fp);
    if (NULL != ret) {
           input[strlen(input)-1] = '\0';  /* remove newline */
           buff = strdup(input);
           return buff;
    }

    return NULL;
}

/* checks local environment to determine if this process
 * is on a coprocessor - if so, it returns the serial number
 * as a string, or NULL if it isn't on a coprocessor
 */
char* opal_hwloc_base_check_on_coprocessor(void)
{
    /* this support currently is limited to Intel Phi processors
     * but will hopefully be extended as we get better, more
     * generalized ways of identifying coprocessors
     */
    FILE *fp;
    char *t, *cptr, *e, *cp=NULL;

    if (OPAL_SUCCESS != opal_os_dirpath_access("/proc/elog", S_IRUSR)) {
        /* if the file isn't there, or we don't have permission
         * to read it, then we are not on a coprocessor so far
         * as we can tell
         */
        return NULL;
    }
    if (NULL == (fp = fopen("/proc/elog", "r"))) {
        /* nothing we can do */
        return NULL;
    }
    /* look for the line containing the serial number of this
     * card - usually the first line in the file
     */
    while (NULL != (cptr = hwloc_getline(fp))) {
        if (NULL != (t = strstr(cptr, "Card"))) {
            /* we want the string right after this - delimited by
             * a colon at the end
             */
            t += 5;  // move past "Card "
            if (NULL == (e = strchr(t, ':'))) {
                /* not what we were expecting */
                free(cptr);
                continue;
            }
            *e = '\0';
            cp = strdup(t);
            free(cptr);
            break;
        }
        free(cptr);
    }
    fclose(fp);
    OPAL_OUTPUT_VERBOSE((5, opal_hwloc_base_framework.framework_output,
                         "hwloc:base:check_coprocessor: on coprocessor %s",
                         (NULL == cp) ? "NONE" : cp));
    return cp;
}

char* opal_hwloc_base_print_binding(opal_binding_policy_t binding)
{
    char *ret, *bind;
    opal_hwloc_print_buffers_t *ptr;

    switch(OPAL_GET_BINDING_POLICY(binding)) {
    case OPAL_BIND_TO_NONE:
        bind = "NONE";
        break;
    case OPAL_BIND_TO_BOARD:
        bind = "BOARD";
        break;
    case OPAL_BIND_TO_NUMA:
        bind = "NUMA";
        break;
    case OPAL_BIND_TO_SOCKET:
        bind = "SOCKET";
        break;
    case OPAL_BIND_TO_L3CACHE:
        bind = "L3CACHE";
        break;
    case OPAL_BIND_TO_L2CACHE:
        bind = "L2CACHE";
        break;
    case OPAL_BIND_TO_L1CACHE:
        bind = "L1CACHE";
        break;
    case OPAL_BIND_TO_CORE:
        bind = "CORE";
        break;
    case OPAL_BIND_TO_HWTHREAD:
        bind = "HWTHREAD";
        break;
    case OPAL_BIND_TO_CPUSET:
        bind = "CPUSET";
        break;
    default:
        bind = "UNKNOWN";
    }
    ptr = opal_hwloc_get_print_buffer();
    if (NULL == ptr) {
        return opal_hwloc_print_null;
    }
    /* cycle around the ring */
    if (OPAL_HWLOC_PRINT_NUM_BUFS == ptr->cntr) {
        ptr->cntr = 0;
    }
    if (!OPAL_BINDING_REQUIRED(binding) &&
        OPAL_BIND_OVERLOAD_ALLOWED(binding)) {
        snprintf(ptr->buffers[ptr->cntr], OPAL_HWLOC_PRINT_MAX_SIZE,
                 "%s:IF-SUPPORTED:OVERLOAD-ALLOWED", bind);
    } else if (OPAL_BIND_OVERLOAD_ALLOWED(binding)) {
        snprintf(ptr->buffers[ptr->cntr], OPAL_HWLOC_PRINT_MAX_SIZE,
                 "%s:OVERLOAD-ALLOWED", bind);
    } else if (!OPAL_BINDING_REQUIRED(binding)) {
        snprintf(ptr->buffers[ptr->cntr], OPAL_HWLOC_PRINT_MAX_SIZE,
                 "%s:IF-SUPPORTED", bind);
    } else {
        snprintf(ptr->buffers[ptr->cntr], OPAL_HWLOC_PRINT_MAX_SIZE, "%s", bind);
    }
    ret = ptr->buffers[ptr->cntr];
    ptr->cntr++;

    return ret;
}

/*
 * Turn an int bitmap to a "a-b,c" range kind of string
 */
static char *bitmap2rangestr(int bitmap)
{
    size_t i;
    int range_start, range_end;
    bool first, isset;
    char tmp[BUFSIZ];
    const int stmp = sizeof(tmp) - 1;
    static char ret[BUFSIZ];

    memset(ret, 0, sizeof(ret));

    first = true;
    range_start = -999;
    for (i = 0; i < sizeof(int) * 8; ++i) {
        isset = (bitmap & (1 << i));

        /* Do we have a running range? */
        if (range_start >= 0) {
            if (isset) {
                continue;
            } else {
                /* A range just ended; output it */
                if (!first) {
                    strncat(ret, ",", sizeof(ret) - strlen(ret) - 1);
                } else {
                    first = false;
                }

                range_end = i - 1;
                if (range_start == range_end) {
                    snprintf(tmp, stmp, "%d", range_start);
                } else {
                    snprintf(tmp, stmp, "%d-%d", range_start, range_end);
                }
                strncat(ret, tmp, sizeof(ret) - strlen(ret) - 1);

                range_start = -999;
            }
        }

        /* No running range */
        else {
            if (isset) {
                range_start = i;
            }
        }
    }

    /* If we ended the bitmap with a range open, output it */
    if (range_start >= 0) {
        if (!first) {
            strncat(ret, ",", sizeof(ret) - strlen(ret) - 1);
            first = false;
        }

        range_end = i - 1;
        if (range_start == range_end) {
            snprintf(tmp, stmp, "%d", range_start);
        } else {
            snprintf(tmp, stmp, "%d-%d", range_start, range_end);
        }
        strncat(ret, tmp, sizeof(ret) - strlen(ret) - 1);
    }

    return ret;
}

/*
 * Make a map of socket/core/hwthread tuples
 */
static int build_map(int *num_sockets_arg, int *num_cores_arg,
                     hwloc_cpuset_t cpuset, int ***map, hwloc_topology_t topo)
{
    int num_sockets, num_cores;
    int socket_index, core_index, pu_index;
    hwloc_obj_t socket, core, pu;
    int **data;

    /* Find out how many sockets we have */
    num_sockets = hwloc_get_nbobjs_by_type(topo, HWLOC_OBJ_SOCKET);
    /* some systems (like the iMac) only have one
     * socket and so don't report a socket
     */
    if (0 == num_sockets) {
        num_sockets = 1;
    }
    /* Lazy: take the total number of cores that we have in the
       topology; that'll be more than the max number of cores
       under any given socket */
    num_cores = hwloc_get_nbobjs_by_type(topo, HWLOC_OBJ_CORE);
    *num_sockets_arg = num_sockets;
    *num_cores_arg = num_cores;

    /* Alloc a 2D array: sockets x cores. */
    data = malloc(num_sockets * sizeof(int *));
    if (NULL == data) {
        return OPAL_ERR_OUT_OF_RESOURCE;
    }
    data[0] = calloc(num_sockets * num_cores, sizeof(int));
    if (NULL == data[0]) {
        free(data);
        return OPAL_ERR_OUT_OF_RESOURCE;
    }
    for (socket_index = 1; socket_index < num_sockets; ++socket_index) {
        data[socket_index] = data[socket_index - 1] + num_cores;
    }

    /* Iterate the PUs in this cpuset; fill in the data[][] array with
       the socket/core/pu triples */
    for (pu_index = 0,
             pu = hwloc_get_obj_inside_cpuset_by_type(topo,
                                                      cpuset, HWLOC_OBJ_PU,
                                                      pu_index);
         NULL != pu;
         pu = hwloc_get_obj_inside_cpuset_by_type(topo,
                                                  cpuset, HWLOC_OBJ_PU,
                                                  ++pu_index)) {
        /* Go upward and find the core this PU belongs to */
        core = pu;
        while (NULL != core && core->type != HWLOC_OBJ_CORE) {
            core = core->parent;
        }
        core_index = 0;
        if (NULL != core) {
            core_index = core->logical_index;
        }

        /* Go upward and find the socket this PU belongs to */
        socket = pu;
        while (NULL != socket && socket->type != HWLOC_OBJ_SOCKET) {
            socket = socket->parent;
        }
        socket_index = 0;
        if (NULL != socket) {
            socket_index = socket->logical_index;
        }

        /* Save this socket/core/pu combo.  LAZY: Assuming that we
           won't have more PU's per core than (sizeof(int)*8). */
        data[socket_index][core_index] |= (1 << pu->sibling_rank);
    }

    *map = data;
    return OPAL_SUCCESS;
}

/*
 * Make a prettyprint string for a hwloc_cpuset_t
 */
int opal_hwloc_base_cset2str(char *str, int len,
                             hwloc_topology_t topo,
                             hwloc_cpuset_t cpuset)
{
    bool first;
    int num_sockets, num_cores;
    int ret, socket_index, core_index;
    char tmp[BUFSIZ];
    const int stmp = sizeof(tmp) - 1;
    int **map=NULL;
    hwloc_obj_t root;
    opal_hwloc_topo_data_t *sum;

    str[0] = tmp[stmp] = '\0';

    /* if the cpuset is all zero, then not bound */
    if (hwloc_bitmap_iszero(cpuset)) {
        return OPAL_ERR_NOT_BOUND;
    }

    /* if the cpuset includes all available cpus, then we are unbound */
    root = hwloc_get_root_obj(topo);
    if (NULL != root->userdata) {
        sum = (opal_hwloc_topo_data_t*)root->userdata;
        if (NULL == sum->available) {
           return OPAL_ERROR;
        }
        if (0 != hwloc_bitmap_isincluded(sum->available, cpuset)) {
            return OPAL_ERR_NOT_BOUND;
        }
    }

    if (OPAL_SUCCESS != (ret = build_map(&num_sockets, &num_cores, cpuset, &map, topo))) {
        return ret;
    }
    /* Iterate over the data matrix and build up the string */
    first = true;
    for (socket_index = 0; socket_index < num_sockets; ++socket_index) {
        for (core_index = 0; core_index < num_cores; ++core_index) {
            if (map[socket_index][core_index] > 0) {
                if (!first) {
                    strncat(str, ", ", len - strlen(str));
                }
                first = false;

                snprintf(tmp, stmp, "socket %d[core %d[hwt %s]]",
                         socket_index, core_index,
                         bitmap2rangestr(map[socket_index][core_index]));
                strncat(str, tmp, len - strlen(str));
            }
        }
    }
    if (NULL != map) {
        if (NULL != map[0]) {
            free(map[0]);
        }
        free(map);
    }

    return OPAL_SUCCESS;
}

/*
 * Make a prettyprint string for a cset in a map format.
 * Example: [B./..]
 * Key:  [] - signifies socket
 *        / - divider between cores
 *        . - signifies PU a process not bound to
 *        B - signifies PU a process is bound to
 */
int opal_hwloc_base_cset2mapstr(char *str, int len,
                                hwloc_topology_t topo,
                                hwloc_cpuset_t cpuset)
{
    char tmp[BUFSIZ];
    int core_index, pu_index;
    const int stmp = sizeof(tmp) - 1;
    hwloc_obj_t socket, core, pu;
    hwloc_obj_t root;
    opal_hwloc_topo_data_t *sum;

    str[0] = tmp[stmp] = '\0';

    /* if the cpuset is all zero, then not bound */
    if (hwloc_bitmap_iszero(cpuset)) {
        return OPAL_ERR_NOT_BOUND;
    }

    /* if the cpuset includes all available cpus, then we are unbound */
    root = hwloc_get_root_obj(topo);
    if (NULL != root->userdata) {
        sum = (opal_hwloc_topo_data_t*)root->userdata;
        if (NULL == sum->available) {
           return OPAL_ERROR;
        }
        if (0 != hwloc_bitmap_isincluded(sum->available, cpuset)) {
            return OPAL_ERR_NOT_BOUND;
        }
    }

    /* Iterate over all existing sockets */
    for (socket = hwloc_get_obj_by_type(topo, HWLOC_OBJ_SOCKET, 0);
         NULL != socket;
         socket = socket->next_cousin) {
        strncat(str, "[", len - strlen(str));

        /* Iterate over all existing cores in this socket */
        core_index = 0;
        for (core = hwloc_get_obj_inside_cpuset_by_type(topo,
                                                        socket->cpuset,
                                                        HWLOC_OBJ_CORE, core_index);
             NULL != core;
             core = hwloc_get_obj_inside_cpuset_by_type(topo,
                                                        socket->cpuset,
                                                        HWLOC_OBJ_CORE, ++core_index)) {
            if (core_index > 0) {
                strncat(str, "/", len - strlen(str));
            }

            /* Iterate over all existing PUs in this core */
            pu_index = 0;
            for (pu = hwloc_get_obj_inside_cpuset_by_type(topo,
                                                          core->cpuset,
                                                          HWLOC_OBJ_PU, pu_index);
                 NULL != pu;
                 pu = hwloc_get_obj_inside_cpuset_by_type(topo,
                                                          core->cpuset,
                                                          HWLOC_OBJ_PU, ++pu_index)) {

                /* Is this PU in the cpuset? */
                if (hwloc_bitmap_isset(cpuset, pu->os_index)) {
                    strncat(str, "B", len - strlen(str));
                } else {
                    strncat(str, ".", len - strlen(str));
                }
            }
        }
        strncat(str, "]", len - strlen(str));
    }

    return OPAL_SUCCESS;
}

static int dist_cmp_fn (opal_list_item_t **a, opal_list_item_t **b)
{
    opal_rmaps_numa_node_t *aitem = *((opal_rmaps_numa_node_t **) a);
    opal_rmaps_numa_node_t *bitem = *((opal_rmaps_numa_node_t **) b);

    if (aitem->dist_from_closed > bitem->dist_from_closed) {
        return 1;
    } else if( aitem->dist_from_closed == bitem->dist_from_closed ) {
        return 0;
    } else {
        return -1;
    }
}

static void sort_by_dist(hwloc_topology_t topo, char* device_name, opal_list_t *sorted_list)
{
    hwloc_obj_t device_obj = NULL;
    hwloc_obj_t obj = NULL;
    struct hwloc_distances_s* distances;
    opal_rmaps_numa_node_t *numa_node;
    int close_node_index;
    float latency;
    unsigned int j;
#if HWLOC_API_VERSION < 0x20000
    hwloc_obj_t root = NULL;
    int depth;
    unsigned i;
#endif
    unsigned distances_nr = 0;

    for (device_obj = hwloc_get_obj_by_type(topo, HWLOC_OBJ_OS_DEVICE, 0); device_obj; device_obj = hwloc_get_next_osdev(topo, device_obj)) {
        if (device_obj->attr->osdev.type == HWLOC_OBJ_OSDEV_OPENFABRICS
                || device_obj->attr->osdev.type == HWLOC_OBJ_OSDEV_NETWORK) {
            if (!strcmp(device_obj->name, device_name)) {
                /* find numa node containing this device */
                obj = device_obj->parent;
                while ((obj != NULL) && (obj->type != HWLOC_OBJ_NODE)) {
                    obj = obj->parent;
                }
                if (obj == NULL) {
                    opal_output_verbose(5, opal_hwloc_base_framework.framework_output,
                            "hwloc:base:get_sorted_numa_list: NUMA node closest to %s wasn't found.",
                            device_name);
                    return;
                } else {
                    close_node_index = obj->logical_index;
                }

                /* find distance matrix for all numa nodes */
#if HWLOC_API_VERSION < 0x20000
                distances = hwloc_get_whole_distance_matrix_by_type(topo, HWLOC_OBJ_NODE);
                if (NULL ==  distances) {
                    /* we can try to find distances under group object. This info can be there. */
                    depth = hwloc_get_type_depth(topo, HWLOC_OBJ_NODE);
                    if (HWLOC_TYPE_DEPTH_UNKNOWN == depth) {
                        opal_output_verbose(5, opal_hwloc_base_framework.framework_output,
                                "hwloc:base:get_sorted_numa_list: There is no information about distances on the node.");
                        return;
                    }
                    root = hwloc_get_root_obj(topo);
                    for (i = 0; i < root->arity; i++) {
                        obj = root->children[i];
                        if (obj->distances_count > 0) {
                            for(j = 0; j < obj->distances_count; j++) {
                                if (obj->distances[j]->relative_depth + 1 == (unsigned) depth) {
                                    distances = obj->distances[j];
                                    break;
                                }
                            }
                        }
                    }
                }
                /* find all distances for our close node with logical index = close_node_index as close_node_index + nbobjs*j */
                if ((NULL == distances) || (0 == distances->nbobjs)) {
                    opal_output_verbose(5, opal_hwloc_base_framework.framework_output,
                            "hwloc:base:get_sorted_numa_list: There is no information about distances on the node.");
                    return;
                }
                /* fill list of numa nodes */
                for (j = 0; j < distances->nbobjs; j++) {
                    latency = distances->latency[close_node_index + distances->nbobjs * j];
                    numa_node = OBJ_NEW(opal_rmaps_numa_node_t);
                    numa_node->index = j;
                    numa_node->dist_from_closed = latency;
                    opal_list_append(sorted_list, &numa_node->super);
                }
#else
                distances_nr = 1;
                if (0 != hwloc_distances_get_by_type(topo, HWLOC_OBJ_NODE, &distances_nr, &distances,
                                                     HWLOC_DISTANCES_KIND_MEANS_LATENCY, 0) || 0 == distances_nr) {
                    opal_output_verbose(5, opal_hwloc_base_framework.framework_output,
                            "hwloc:base:get_sorted_numa_list: There is no information about distances on the node.");
                    return;
                }
                /* fill list of numa nodes */
                for (j = 0; j < distances->nbobjs; j++) {
                    latency = distances->values[close_node_index + distances->nbobjs * j];
                    numa_node = OBJ_NEW(opal_rmaps_numa_node_t);
                    numa_node->index = j;
                    numa_node->dist_from_closed = latency;
                    opal_list_append(sorted_list, &numa_node->super);
                }
                hwloc_distances_release(topo, distances);
#endif
                /* sort numa nodes by distance from the closest one to PCI */
                opal_list_sort(sorted_list, dist_cmp_fn);
                return;
            }
        }
    }
}

static int find_devices(hwloc_topology_t topo, char** device_name)
{
    hwloc_obj_t device_obj = NULL;
    int count = 0;
    for (device_obj = hwloc_get_obj_by_type(topo, HWLOC_OBJ_OS_DEVICE, 0); device_obj; device_obj = hwloc_get_next_osdev(topo, device_obj)) {
        if (device_obj->attr->osdev.type == HWLOC_OBJ_OSDEV_OPENFABRICS) {
            count++;
            free(*device_name);
            *device_name = strdup(device_obj->name);
        }
    }
    return count;
}

int opal_hwloc_get_sorted_numa_list(hwloc_topology_t topo, char* device_name, opal_list_t *sorted_list)
{
    hwloc_obj_t obj;
    opal_hwloc_summary_t *sum;
    opal_hwloc_topo_data_t *data;
    opal_rmaps_numa_node_t *numa, *copy_numa;
    int count;

    obj = hwloc_get_root_obj(topo);

    /* first see if the topology already has this info */
    /* we call opal_hwloc_base_get_nbobjs_by_type() before it to fill summary object so it should exist*/
    data = (opal_hwloc_topo_data_t*)obj->userdata;
    if (NULL != data) {
        OPAL_LIST_FOREACH(sum, &data->summaries, opal_hwloc_summary_t) {
            if (HWLOC_OBJ_NODE == sum->type) {
                if (opal_list_get_size(&sum->sorted_by_dist_list) > 0) {
                    OPAL_LIST_FOREACH(numa, &(sum->sorted_by_dist_list), opal_rmaps_numa_node_t) {
                        copy_numa = OBJ_NEW(opal_rmaps_numa_node_t);
                        copy_numa->index = numa->index;
                        copy_numa->dist_from_closed = numa->dist_from_closed;
                        opal_list_append(sorted_list, &copy_numa->super);
                    }
                    return OPAL_SUCCESS;
                }else {
                    /* don't already know it - go get it */
                    /* firstly we check if we need to autodetect OpenFabrics  devices or we have the specified one */
                    bool free_device_name = false;
                    if (!strcmp(device_name, "auto")) {
                        count = find_devices(topo, &device_name);
                        if (count > 1) {
                            free(device_name);
                            return count;
                        }
                        free_device_name = true;
                    }
                    if (!device_name) {
                        return OPAL_ERR_NOT_FOUND;
                    } else if (free_device_name && (0 == strlen(device_name))) {
                        free(device_name);
                        return OPAL_ERR_NOT_FOUND;
                    }
                    sort_by_dist(topo, device_name, sorted_list);
                    if (free_device_name) {
                        free(device_name);
                    }
                    /* store this info in summary object for later usage */
                    OPAL_LIST_FOREACH(numa, sorted_list, opal_rmaps_numa_node_t) {
                        copy_numa = OBJ_NEW(opal_rmaps_numa_node_t);
                        copy_numa->index = numa->index;
                        copy_numa->dist_from_closed = numa->dist_from_closed;
                        opal_list_append(&(sum->sorted_by_dist_list), &copy_numa->super);
                    }
                    return OPAL_SUCCESS;
                }
            }
        }
    }
    return OPAL_ERR_NOT_FOUND;
}

char* opal_hwloc_base_get_topo_signature(hwloc_topology_t topo)
{
    int nnuma, nsocket, nl3, nl2, nl1, ncore, nhwt;
    char *sig=NULL, *arch = NULL, *endian;
    hwloc_obj_t obj;
    unsigned i;

    nnuma = opal_hwloc_base_get_nbobjs_by_type(topo, HWLOC_OBJ_NODE, 0, OPAL_HWLOC_AVAILABLE);
    nsocket = opal_hwloc_base_get_nbobjs_by_type(topo, HWLOC_OBJ_SOCKET, 0, OPAL_HWLOC_AVAILABLE);
    nl3 = opal_hwloc_base_get_nbobjs_by_type(topo, HWLOC_OBJ_L3CACHE, 3, OPAL_HWLOC_AVAILABLE);
    nl2 = opal_hwloc_base_get_nbobjs_by_type(topo, HWLOC_OBJ_L2CACHE, 2, OPAL_HWLOC_AVAILABLE);
    nl1 = opal_hwloc_base_get_nbobjs_by_type(topo, HWLOC_OBJ_L1CACHE, 1, OPAL_HWLOC_AVAILABLE);
    ncore = opal_hwloc_base_get_nbobjs_by_type(topo, HWLOC_OBJ_CORE, 0, OPAL_HWLOC_AVAILABLE);
    nhwt = opal_hwloc_base_get_nbobjs_by_type(topo, HWLOC_OBJ_PU, 0, OPAL_HWLOC_AVAILABLE);

    /* get the root object so we can add the processor architecture */
    obj = hwloc_get_root_obj(topo);
    for (i=0; i < obj->infos_count; i++) {
        if (0 == strcmp(obj->infos[i].name, "Architecture")) {
            arch = obj->infos[i].value;
            break;
        }
    }
    if (NULL == arch) {
        arch = "unknown";
    }

#ifdef __BYTE_ORDER
#if __BYTE_ORDER == __LITTLE_ENDIAN
    endian = "le";
#else
    endian = "be";
#endif
#else
    endian = "unknown";
#endif

    asprintf(&sig, "%dN:%dS:%dL3:%dL2:%dL1:%dC:%dH:%s:%s",
             nnuma, nsocket, nl3, nl2, nl1, ncore, nhwt, arch, endian);
    return sig;
}

char* opal_hwloc_base_get_locality_string(hwloc_topology_t topo,
                                          char *bitmap)
{
    hwloc_obj_t obj;
    char *locality=NULL, *tmp, *t2;
    unsigned depth, d, width, w;
    hwloc_cpuset_t cpuset, result;
    hwloc_obj_type_t type;

    /* if this proc is not bound, then there is no locality. We
     * know it isn't bound if the cpuset is NULL, or if it is
     * all 1's */
    if (NULL == bitmap) {
        return NULL;
    }
    cpuset = hwloc_bitmap_alloc();
    hwloc_bitmap_list_sscanf(cpuset, bitmap);
    if (hwloc_bitmap_isfull(cpuset)) {
        hwloc_bitmap_free(cpuset);
        return NULL;
    }

    /* we are going to use a bitmap to save the results so
     * that we can use a hwloc utility to print them */
    result = hwloc_bitmap_alloc();

    /* get the max depth of the topology */
    depth = hwloc_topology_get_depth(topo);

    /* start at the first depth below the top machine level */
    for (d=1; d < depth; d++) {
        /* get the object type at this depth */
        type = hwloc_get_depth_type(topo, d);
        /* if it isn't one of interest, then ignore it */
        if (HWLOC_OBJ_NODE != type &&
            HWLOC_OBJ_SOCKET != type &&
#if HWLOC_API_VERSION < 0x20000
            HWLOC_OBJ_CACHE != type &&
#else
            HWLOC_OBJ_L1CACHE != type &&
            HWLOC_OBJ_L2CACHE != type &&
            HWLOC_OBJ_L3CACHE != type &&
#endif
            HWLOC_OBJ_CORE != type &&
            HWLOC_OBJ_PU != type) {
            continue;
        }

        /* get the width of the topology at this depth */
        width = hwloc_get_nbobjs_by_depth(topo, d);
        if (0 == width) {
            continue;
        }

        /* scan all objects at this depth to see if
         * the location overlaps with them
         */
        for (w=0; w < width; w++) {
            /* get the object at this depth/index */
            obj = hwloc_get_obj_by_depth(topo, d, w);
            /* see if the location intersects with it */
            if (hwloc_bitmap_intersects(obj->cpuset, cpuset)) {
                hwloc_bitmap_set(result, w);
            }
        }
        /* it should be impossible, but allow for the possibility
         * that we came up empty at this depth */
        if (!hwloc_bitmap_iszero(result)) {
            hwloc_bitmap_list_asprintf(&tmp, result);
            switch(obj->type) {
                case HWLOC_OBJ_NODE:
                    asprintf(&t2, "%sNM%s:", (NULL == locality) ? "" : locality, tmp);
                    if (NULL != locality) {
                        free(locality);
                    }
                    locality = t2;
                    break;
                case HWLOC_OBJ_SOCKET:
                    asprintf(&t2, "%sSK%s:", (NULL == locality) ? "" : locality, tmp);
                    if (NULL != locality) {
                        free(locality);
                    }
                    locality = t2;
                    break;
#if HWLOC_API_VERSION < 0x20000
                case HWLOC_OBJ_CACHE:
                    if (3 == obj->attr->cache.depth) {
                        asprintf(&t2, "%sL3%s:", (NULL == locality) ? "" : locality, tmp);
                        if (NULL != locality) {
                            free(locality);
                        }
                        locality = t2;
                        break;
                    } else if (2 == obj->attr->cache.depth) {
                        asprintf(&t2, "%sL2%s:", (NULL == locality) ? "" : locality, tmp);
                        if (NULL != locality) {
                            free(locality);
                        }
                        locality = t2;
                        break;
                    } else {
                        asprintf(&t2, "%sL1%s:", (NULL == locality) ? "" : locality, tmp);
                        if (NULL != locality) {
                            free(locality);
                        }
                        locality = t2;
                        break;
                    }
                    break;
#else
                case HWLOC_OBJ_L3CACHE:
                    asprintf(&t2, "%sL3%s:", (NULL == locality) ? "" : locality, tmp);
                    if (NULL != locality) {
                        free(locality);
                    }
                    locality = t2;
                    break;
                case HWLOC_OBJ_L2CACHE:
                    asprintf(&t2, "%sL2%s:", (NULL == locality) ? "" : locality, tmp);
                    if (NULL != locality) {
                        free(locality);
                    }
                    locality = t2;
                    break;
                case HWLOC_OBJ_L1CACHE:
                    asprintf(&t2, "%sL1%s:", (NULL == locality) ? "" : locality, tmp);
                    if (NULL != locality) {
                        free(locality);
                    }
                    locality = t2;
                    break;
#endif
                case HWLOC_OBJ_CORE:
                    asprintf(&t2, "%sCR%s:", (NULL == locality) ? "" : locality, tmp);
                    if (NULL != locality) {
                        free(locality);
                    }
                    locality = t2;
                    break;
                case HWLOC_OBJ_PU:
                    asprintf(&t2, "%sHT%s:", (NULL == locality) ? "" : locality, tmp);
                    if (NULL != locality) {
                        free(locality);
                    }
                    locality = t2;
                    break;
                default:
                    /* just ignore it */
                    break;
            }
            free(tmp);
        }
        hwloc_bitmap_zero(result);
    }
    hwloc_bitmap_free(result);
    hwloc_bitmap_free(cpuset);

    /* remove the trailing colon */
    if (NULL != locality) {
        locality[strlen(locality)-1] = '\0';
    }
    return locality;
}

char* opal_hwloc_base_get_location(char *locality,
                                   hwloc_obj_type_t type,
                                   unsigned index)
{
    char **loc;
    char *srch, *ans = NULL;
    size_t n;

    if (NULL == locality) {
        return NULL;
    }
    switch(type) {
        case HWLOC_OBJ_NODE:
            srch = "NM";
            break;
        case HWLOC_OBJ_SOCKET:
            srch = "SK";
            break;
#if HWLOC_API_VERSION < 0x20000
        case HWLOC_OBJ_CACHE:
            if (3 == index) {
                srch = "L3";
            } else if (2 == index) {
                srch = "L2";
            } else {
                srch = "L0";
            }
            break;
#else
        case HWLOC_OBJ_L3CACHE:
            srch = "L3";
            break;
        case HWLOC_OBJ_L2CACHE:
            srch = "L2";
            break;
        case HWLOC_OBJ_L1CACHE:
            srch = "L0";
            break;
#endif
        case HWLOC_OBJ_CORE:
            srch = "CR";
            break;
        case HWLOC_OBJ_PU:
            srch = "HT";
            break;
        default:
            return NULL;
    }
    loc = opal_argv_split(locality, ':');
    for (n=0; NULL != loc[n]; n++) {
        if (0 == strncmp(loc[n], srch, 2)) {
            ans = strdup(&loc[n][2]);
            break;
        }
    }
    opal_argv_free(loc);

    return ans;
}

opal_hwloc_locality_t opal_hwloc_compute_relative_locality(char *loc1, char *loc2)
{
    opal_hwloc_locality_t locality;
    char **set1, **set2;
    hwloc_bitmap_t bit1, bit2;
    size_t n1, n2;

    /* start with what we know - they share a node on a cluster
     * NOTE: we may alter that latter part as hwloc's ability to
     * sense multi-cu, multi-cluster systems grows
     */
    locality = OPAL_PROC_ON_NODE | OPAL_PROC_ON_HOST | OPAL_PROC_ON_CU | OPAL_PROC_ON_CLUSTER;

    /* if either location is NULL, then that isn't bound */
    if (NULL == loc1 || NULL == loc2) {
        return locality;
    }

    set1 = opal_argv_split(loc1, ':');
    set2 = opal_argv_split(loc2, ':');
    bit1 = hwloc_bitmap_alloc();
    bit2 = hwloc_bitmap_alloc();

    /* check each matching type */
    for (n1=0; NULL != set1[n1]; n1++) {
        /* convert the location into bitmap */
        hwloc_bitmap_list_sscanf(bit1, &set1[n1][2]);
        /* find the matching type in set2 */
        for (n2=0; NULL != set2[n2]; n2++) {
            if (0 == strncmp(set1[n1], set2[n2], 2)) {
                /* convert the location into bitmap */
                hwloc_bitmap_list_sscanf(bit2, &set2[n2][2]);
                /* see if they intersect */
                if (hwloc_bitmap_intersects(bit1, bit2)) {
                    /* set the corresponding locality bit */
                    if (0 == strncmp(set1[n1], "NM", 2)) {
                        locality |= OPAL_PROC_ON_NUMA;
                    } else if (0 == strncmp(set1[n1], "SK", 2)) {
                        locality |= OPAL_PROC_ON_SOCKET;
                    } else if (0 == strncmp(set1[n1], "L3", 2)) {
                        locality |= OPAL_PROC_ON_L3CACHE;
                    } else if (0 == strncmp(set1[n1], "L2", 2)) {
                        locality |= OPAL_PROC_ON_L2CACHE;
                    } else if (0 == strncmp(set1[n1], "L1", 2)) {
                        locality |= OPAL_PROC_ON_L1CACHE;
                    } else if (0 == strncmp(set1[n1], "CR", 2)) {
                        locality |= OPAL_PROC_ON_CORE;
                    } else if (0 == strncmp(set1[n1], "HT", 2)) {
                        locality |= OPAL_PROC_ON_HWTHREAD;
                    } else {
                        /* should never happen */
                        opal_output(0, "UNRECOGNIZED LOCALITY %s", set1[n1]);
                    }
                }
                break;
            }
        }
    }
    opal_argv_free(set1);
    opal_argv_free(set2);
    hwloc_bitmap_free(bit1);
    hwloc_bitmap_free(bit2);
    return locality;
}

int opal_hwloc_base_topology_export_xmlbuffer(hwloc_topology_t topology, char **xmlpath, int *buflen) {
#if HWLOC_API_VERSION < 0x20000
    return hwloc_topology_export_xmlbuffer(topology, xmlpath, buflen);
#else
    return hwloc_topology_export_xmlbuffer(topology, xmlpath, buflen, 0);
#endif
}

int opal_hwloc_base_topology_set_flags (hwloc_topology_t topology, unsigned long flags, bool io) {
    if (io) {
#if HWLOC_API_VERSION < 0x20000
        flags |= HWLOC_TOPOLOGY_FLAG_IO_DEVICES;
#else
        int ret = hwloc_topology_set_io_types_filter(topology, HWLOC_TYPE_FILTER_KEEP_IMPORTANT);
        if (0 != ret) return ret;
#endif
    }
    return hwloc_topology_set_flags(topology, flags);
}<|MERGE_RESOLUTION|>--- conflicted
+++ resolved
@@ -314,23 +314,14 @@
                     FILE *file = fopen("/proc/self/maps", "r");
                     if (file) {
                         char line[256];
-<<<<<<< HEAD
                         opal_output(0, "Dumping /proc/self/maps");
-=======
-                        opal_output(opal_hwloc_base_framework.framework_output,
-                                    "Dumping /proc/self/maps");
->>>>>>> 50f471e3
+
                         while (fgets(line, sizeof(line), file) != NULL) {
                             char *end = strchr(line, '\n');
                             if (end) {
                                 *end = '\0';
-<<<<<<< HEAD
                             }
                             opal_output(0, "%s", line);
-=======
-                            opal_output(opal_hwloc_base_framework.framework_output,
-                                        line);
->>>>>>> 50f471e3
                         }
                         fclose(file);
                     }
