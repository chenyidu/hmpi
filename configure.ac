--- conflicted
+++ resolved
@@ -91,21 +91,6 @@
 # Get shared library version numbers
 
 . $srcdir/VERSION
-<<<<<<< HEAD
-AC_SUBST(libmpi_so_version)
-AC_SUBST(libmpi_cxx_so_version)
-AC_SUBST(libmpi_f77_so_version)
-AC_SUBST(libmpi_f90_so_version)
-AC_SUBST(libopen_rte_so_version)
-# It's icky that we have to hard-code the names of the
-# common components here.  :-( This could probably be done
-# transparently by adding some intelligence in autogen.sh
-# and/or ompi_mca.m4, but I don't have the cycles to do this
-# right now.
-AC_SUBST(libmca_common_sm_so_version)
-AC_SUBST(libmca_common_mx_so_version)
-AC_SUBST(libmca_common_portals_so_version)
-=======
 m4_ifdef([project_ompi],
          [AC_SUBST(libmpi_so_version)
           AC_SUBST(libmpi_cxx_so_version)
@@ -121,7 +106,6 @@
           AC_SUBST(libmca_common_portals_so_version)])
 m4_ifdef([project_orte],
          [AC_SUBST(libopen_rte_so_version)])
->>>>>>> 3fe5e3e1
 AC_SUBST(libopen_pal_so_version)
 
 # List header files to generate
